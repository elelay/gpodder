# -*- coding: utf-8 -*-
#
# gPodder extension for listening to notifications from MPRIS-capable
# players and translating them to gPodder's Media Player D-Bus API
#
# Copyright (c) 2013-2014 Dov Feldstern <dovdevel@gmail.com>
#
# This program is free software: you can redistribute it and/or modify
# it under the terms of the GNU General Public License as published by
# the Free Software Foundation, either version 3 of the License, or
# (at your option) any later version.
#
# This program is distributed in the hope that it will be useful,
# but WITHOUT ANY WARRANTY; without even the implied warranty of
# MERCHANTABILITY or FITNESS FOR A PARTICULAR PURPOSE.  See the
# GNU General Public License for more details.
#
# You should have received a copy of the GNU General Public License
# along with this program.  If not, see <http://www.gnu.org/licenses/>.

import collections
import dbus
import dbus.service
import gpodder
import logging
import time
import urllib.request, urllib.parse, urllib.error
import urllib.parse

logger = logging.getLogger(__name__)
_ = gpodder.gettext

__title__ = _('MPRIS Listener')
__description__ = _('Convert MPRIS notifications to gPodder Media Player D-Bus API')
__authors__ = 'Dov Feldstern <dovdevel@gmail.com>'
__doc__ = 'http://wiki.gpodder.org/wiki/Extensions/MprisListener'
__category__ = 'desktop-integration'
__only_for__ = 'freedesktop'

USECS_IN_SEC = 1000000

TrackInfo = collections.namedtuple('TrackInfo',
                        ['uri', 'length', 'status', 'pos', 'rate'])


def subsecond_difference(usec1, usec2):
    return usec1 is not None and usec2 is not None and abs(usec1 - usec2) < USECS_IN_SEC


class CurrentTrackTracker(object):
    '''An instance of this class is responsible for tracking the state of the
    currently playing track -- it's playback status, playing position, etc.
    '''
    def __init__(self, notifier):
        self.uri = None
        self.length = None
        self.pos = None
        self.rate = None
        self.status = None
        self._notifier = notifier
        self._prev_notif = ()

    def _calc_update(self):

        now = time.time()

        logger.debug('CurrentTrackTracker: calculating at %d (status: %r)',
                     now, self.status)

        try:
            if self.status != 'Playing':
                logger.debug('CurrentTrackTracker: not currently playing, no change')
                return
            if self.pos is None or self.rate is None:
                logger.debug('CurrentTrackTracker: unknown pos/rate, no change')
                return
            logger.debug('CurrentTrackTracker: %f @%f (diff: %f)',
                         self.pos, self.rate, now - self._last_time)
            self.pos = self.pos + self.rate * (now - self._last_time) * USECS_IN_SEC
        finally:
            self._last_time = now

    def update_needed(self, current, updated):
        for field in updated:
            if field == 'pos':
                if not subsecond_difference(updated['pos'], current['pos']):
                    return True
            elif updated[field] != current[field]:
                return True
        # no unequal field was found, no new info here!
        return False

    def update(self, **kwargs):

        # check if there is any new info here -- if not, no need to update!

        cur = self.getinfo()._asdict()
        if not self.update_needed(cur, kwargs):
            return

        # there *is* new info, go ahead and update...

        uri = kwargs.pop('uri', None)
        if uri is not None:
            length = kwargs.pop('length') # don't know how to handle uri with no length
            if uri != cur['uri']:
                # if this is a new uri, and the previous state was 'Playing',
                # notify that the previous track has stopped before updating to
                # the new track.
                if cur['status'] == 'Playing':
                    logger.debug('notify Stopped: new uri: old %s new %s',
                                 cur['uri'], uri)
                    self.notify_stop()
            self.uri = uri
            self.length = float(length)

        if 'pos' in kwargs:
            # If the position is being updated, and the current status was Playing
            # If the status *is* playing, and *was* playing, but the position
            # has changed discontinuously, notify a stop for the old position
            if (    cur['status'] == 'Playing'
                and ('status' not in kwargs or kwargs['status'] == 'Playing')
                and not subsecond_difference(cur['pos'], kwargs['pos'])
            ):
                logger.debug('notify Stopped: playback discontinuity:' +
                              'calc: %f observed: %f', cur['pos'], kwargs['pos'])
                self.notify_stop()

            if (    (kwargs['pos']) == 0
                and self.pos is not None
                and self.pos > (self.length - USECS_IN_SEC)
                and self.pos < (self.length + 2 * USECS_IN_SEC)
            ):
                logger.debug('fixing for position 0 (calculated pos: %f/%f [%f])',
                             self.pos / USECS_IN_SEC, self.length / USECS_IN_SEC,
                             (self.pos/USECS_IN_SEC)-(self.length/USECS_IN_SEC))
                self.pos = self.length
                kwargs.pop('pos') # remove 'pos' even though we're not using it
            else:
                if self.pos is not None:
                    logger.debug("%r %r", self.pos, self.length)
                    logger.debug('not fixing for position 0 (calculated pos: %f/%f [%f])',
                                 self.pos / USECS_IN_SEC, self.length / USECS_IN_SEC,
                                 (self.pos/USECS_IN_SEC)-(self.length/USECS_IN_SEC))
                self.pos = kwargs.pop('pos')

        if 'status' in kwargs:
            self.status = kwargs.pop('status')

        if 'rate' in kwargs:
            self.rate = kwargs.pop('rate')

        if kwargs:
            logger.error('unexpected update fields %r', kwargs)

        # notify about the current state
        if self.status == 'Playing':
            self.notify_playing()
        else:
            logger.debug('notify Stopped: status %s', self.status)
            self.notify_stop()

    def getinfo(self):
        self._calc_update()
        return TrackInfo(self.uri, self.length, self.status, self.pos, self.rate)

    def notify_stop(self):
        self.notify('Stopped')

    def notify_playing(self):
        self.notify('Playing')

    def notify(self, status):
        if (   self.uri is None
            or self.pos is None
            or self.status is None
            or self.length is None
            or self.length <= 0
        ):
            return
        pos = self.pos // USECS_IN_SEC
        file_uri = urllib.request.url2pathname(urllib.parse.urlparse(self.uri).path).encode('utf-8')
        total_time = self.length // USECS_IN_SEC

        if status == 'Stopped':
            end_position = pos
            start_position = self._notifier.start_position
            if self._prev_notif != (start_position, end_position, total_time, file_uri):
                self._notifier.PlaybackStopped(start_position, end_position,
                                               total_time, file_uri)
                self._prev_notif = (start_position, end_position, total_time, file_uri)

        elif status == 'Playing':
            start_position = pos
            if self._prev_notif != (start_position, file_uri):
                self._notifier.PlaybackStarted(start_position, file_uri)
                self._prev_notif = (start_position, file_uri)
            self._notifier.start_position = start_position

        logger.info('CurrentTrackTracker: %s: %r', status, self)

    def __repr__(self):
        return '%s: %s at %d/%d (@%f)' % (
            self.uri or 'None',
            self.status or 'None',
            (self.pos or 0) // USECS_IN_SEC,
            (self.length or 0) // USECS_IN_SEC,
            self.rate or 0)


class MPRISDBusReceiver(object):
    INTERFACE_PROPS = 'org.freedesktop.DBus.Properties'
    SIGNAL_PROP_CHANGE = 'PropertiesChanged'
    PATH_MPRIS = '/org/mpris/MediaPlayer2'
    INTERFACE_MPRIS = 'org.mpris.MediaPlayer2.Player'
    SIGNAL_SEEKED = 'Seeked'
    OBJECT_VLC = 'org.mpris.MediaPlayer2.vlc'
    OTHER_MPRIS_INTERFACES = [ 'org.mpris.MediaPlayer2',
                               'org.mpris.MediaPlayer2.TrackList',
                               'org.mpris.MediaPlayer2.Playlists'
    ]

    def __init__(self, bus, notifier):
        self.bus = bus
        self.cur = CurrentTrackTracker(notifier)
        self.bus.add_signal_receiver(self.on_prop_change,
                                     self.SIGNAL_PROP_CHANGE,
                                     self.INTERFACE_PROPS,
                                     None,
                                     self.PATH_MPRIS)
        self.bus.add_signal_receiver(self.on_seeked,
                                     self.SIGNAL_SEEKED,
                                     self.INTERFACE_MPRIS,
                                     None,
                                     None)

    def stop_receiving(self):
        self.bus.remove_signal_receiver(self.on_prop_change,
                                        self.SIGNAL_PROP_CHANGE,
                                        self.INTERFACE_PROPS,
                                        None,
                                        self.PATH_MPRIS)
        self.bus.remove_signal_receiver(self.on_seeked,
                                        self.SIGNAL_SEEKED,
                                        self.INTERFACE_MPRIS,
                                        None,
                                        None)

    def on_prop_change(self, interface_name, changed_properties,
                       invalidated_properties, path=None):
        if interface_name != self.INTERFACE_MPRIS:
            if interface_name not in self.OTHER_MPRIS_INTERFACES:
                logger.warn('unexpected interface: %s, props=%r', interface_name, list(changed_properties.keys()))
            return

        collected_info = {}

        if 'PlaybackStatus' in changed_properties:
            collected_info['status'] = str(changed_properties['PlaybackStatus'])
        if 'Metadata' in changed_properties:
            # on stop there is no xesam:url
            if 'xesam:url' in changed_properties['Metadata']:
                collected_info['uri'] = changed_properties['Metadata']['xesam:url']
                collected_info['length'] = changed_properties['Metadata']['mpris:length']
        if 'Rate' in changed_properties:
            collected_info['rate'] = changed_properties['Rate']
        collected_info['pos'] = self.query_position()

        if 'status' not in collected_info:
            collected_info['status'] = str(self.query_status())
        logger.debug('collected info: %r', collected_info)

        self.cur.update(**collected_info)

    def on_seeked(self, position):
        logger.debug('seeked to pos: %f', position)
        self.cur.update(pos=position)

    def query_position(self):
        proxy = self.bus.get_object(self.OBJECT_VLC,self.PATH_MPRIS)
        props = dbus.Interface(proxy, self.INTERFACE_PROPS)
        return props.Get(self.INTERFACE_MPRIS, 'Position')

    def query_status(self):
        proxy = self.bus.get_object(self.OBJECT_VLC,self.PATH_MPRIS)
        props = dbus.Interface(proxy, self.INTERFACE_PROPS)
        return props.Get(self.INTERFACE_MPRIS, 'PlaybackStatus')


class gPodderNotifier(dbus.service.Object):
    def __init__(self, bus, path):
        dbus.service.Object.__init__(self, bus, path)
        self.start_position = 0

    @dbus.service.signal(dbus_interface='org.gpodder.player', signature='us')
    def PlaybackStarted(self, start_position, file_uri):
        logger.info('PlaybackStarted: %s: %d', file_uri, start_position)

    @dbus.service.signal(dbus_interface='org.gpodder.player', signature='uuus')
    def PlaybackStopped(self, start_position, end_position, total_time, file_uri):
        logger.info('PlaybackStopped: %s: %d--%d/%d',
            file_uri, start_position, end_position, total_time)


# Finally, this is the extension, which just pulls this all together
class gPodderExtension:

    def __init__(self, container):
        self.container = container
        self.path = '/org/gpodder/player/notifier'
        self.notifier = None
        self.rcvr = None

    def on_load(self):
        if gpodder.dbus_session_bus is None:
            logger.debug("dbus session bus not available, not loading")
        else:
            self.session_bus = gpodder.dbus_session_bus
            self.notifier = gPodderNotifier(self.session_bus, self.path)
            self.rcvr = MPRISDBusReceiver(self.session_bus, self.notifier)

    def on_unload(self):
<<<<<<< HEAD
        self.notifier.remove_from_connection(self.session_bus, self.path)
        self.rcvr.stop_receiving()
=======
        if self.notifier is not None:
            self.notifier.remove_from_connection(self.session_bus, self.path)
        if self.rcvr is not None:
            self.rcvr.stop_receiving()
>>>>>>> 33d4c104
<|MERGE_RESOLUTION|>--- conflicted
+++ resolved
@@ -320,12 +320,7 @@
             self.rcvr = MPRISDBusReceiver(self.session_bus, self.notifier)
 
     def on_unload(self):
-<<<<<<< HEAD
-        self.notifier.remove_from_connection(self.session_bus, self.path)
-        self.rcvr.stop_receiving()
-=======
         if self.notifier is not None:
             self.notifier.remove_from_connection(self.session_bus, self.path)
         if self.rcvr is not None:
-            self.rcvr.stop_receiving()
->>>>>>> 33d4c104
+            self.rcvr.stop_receiving()