# -*- coding: utf-8 -*-
#
# gPodder - A media aggregator and podcast client
# Copyright (c) 2005-2016 Thomas Perl and the gPodder Team
#
# gPodder is free software; you can redistribute it and/or modify
# it under the terms of the GNU General Public License as published by
# the Free Software Foundation; either version 3 of the License, or
# (at your option) any later version.
#
# gPodder is distributed in the hope that it will be useful,
# but WITHOUT ANY WARRANTY; without even the implied warranty of
# MERCHANTABILITY or FITNESS FOR A PARTICULAR PURPOSE.  See the
# GNU General Public License for more details.
#
# You should have received a copy of the GNU General Public License
# along with this program.  If not, see <http://www.gnu.org/licenses/>.
#

from gi.repository import Gtk
from gi.repository import Gdk
from gi.repository import Pango
import cgi
import urlparse

import logging
logger = logging.getLogger(__name__)

import gpodder

_ = gpodder.gettext
N_ = gpodder.ngettext

from gpodder import util
from gpodder import youtube
from gpodder import vimeo

from gpodder.gtkui.interface.common import BuilderWidget
from gpodder.gtkui.interface.common import TreeViewHelper
from gpodder.gtkui.interface.configeditor import gPodderConfigEditor

from gpodder.gtkui.desktopfile import PlayerListModel

class NewEpisodeActionList(Gtk.ListStore):
    C_CAPTION, C_AUTO_DOWNLOAD = range(2)

    ACTION_NONE, ACTION_ASK, ACTION_MINIMIZED, ACTION_ALWAYS = range(4)

    def __init__(self, config):
        Gtk.ListStore.__init__(self, str, str)
        self._config = config
        self.append((_('Do nothing'), 'ignore'))
        self.append((_('Show episode list'), 'show'))
        self.append((_('Add to download list'), 'queue'))
        self.append((_('Download immediately'), 'download'))

    def get_index(self):
        for index, row in enumerate(self):
            if self._config.auto_download == row[self.C_AUTO_DOWNLOAD]:
                return index

        return 1 # Some sane default

    def set_index(self, index):
        self._config.auto_download = self[index][self.C_AUTO_DOWNLOAD]

class DeviceTypeActionList(Gtk.ListStore):
    C_CAPTION, C_DEVICE_TYPE = range(2)

    def __init__(self, config):
        Gtk.ListStore.__init__(self, str, str)
        self._config = config
        self.append((_('None'), 'none'))
        self.append((_('iPod'), 'ipod'))        
        self.append((_('Filesystem-based'), 'filesystem'))

    def get_index(self):
        for index, row in enumerate(self):
            if self._config.device_sync.device_type == row[self.C_DEVICE_TYPE]:
                return index
        return 0 # Some sane default

    def set_index(self, index):
        self._config.device_sync.device_type = self[index][self.C_DEVICE_TYPE]


class OnSyncActionList(Gtk.ListStore):
    C_CAPTION, C_ON_SYNC_DELETE, C_ON_SYNC_MARK_PLAYED = range(3)
    ACTION_NONE, ACTION_ASK, ACTION_MINIMIZED, ACTION_ALWAYS = range(4)

    def __init__(self, config):
        Gtk.ListStore.__init__(self, str, bool, bool)
        self._config = config
        self.append((_('Do nothing'), False, False))
        self.append((_('Mark as played'), False, True))
        self.append((_('Delete from gPodder'), True, False))

    def get_index(self):
        for index, row in enumerate(self):
            if (self._config.device_sync.after_sync.delete_episodes and
                    row[self.C_ON_SYNC_DELETE]):
                return index
            if (self._config.device_sync.after_sync.mark_episodes_played and
                    row[self.C_ON_SYNC_MARK_PLAYED] and not
                    self._config.device_sync.after_sync.delete_episodes):
                return index
        return 0 # Some sane default

    def set_index(self, index):
        self._config.device_sync.after_sync.delete_episodes = self[index][self.C_ON_SYNC_DELETE]
        self._config.device_sync.after_sync.mark_episodes_played = self[index][self.C_ON_SYNC_MARK_PLAYED]



<<<<<<< HEAD
class gPodderFlattrSignIn(BuilderWidget):
    def new(self):
        from gi.repository import WebKit
        self.web = WebKit.WebView()
        self.web.connect('resource-request-starting', self.on_web_request)
        self.main_window.connect('destroy', self.set_flattr_preferences)

        auth_url = self.flattr.get_auth_url()
        logger.info(auth_url)
        self.web.open(auth_url)

        self.scrolledwindow_web.add(self.web)
        self.web.show()

    def on_web_request(self, web_view, web_frame, web_resource, request, response):
        uri = request.get_uri()
        if uri.startswith(self.flattr.CALLBACK):
            if not self.flattr.process_retrieved_code(uri):
                self.show_message(query['error_description'][0], _('Error'),
                        important=True)

            # Destroy the window later
            util.idle_add(self.main_window.destroy)

    def on_btn_close_clicked(self, widget):
        util.idle_add(self.main_window.destroy)


class YouTubeVideoFormatListModel(Gtk.ListStore):
=======
class YouTubeVideoFormatListModel(gtk.ListStore):
>>>>>>> e08efd28
    C_CAPTION, C_ID = range(2)

    def __init__(self, config):
        Gtk.ListStore.__init__(self, str, int)
        self._config = config
        self.custom_fmt_ids = self._config.youtube.preferred_fmt_ids

        if self._config.youtube.preferred_fmt_ids:
            caption = _('Custom (%(format_ids)s)') % {
                    'format_ids': ', '.join(str(x) for x in self.custom_fmt_ids),
            }
            self.append((caption, -1))

        for id, (fmt_id, path, description) in youtube.formats:
            self.append((description, id))

    def get_index(self):
        if self._config.youtube.preferred_fmt_ids:
            return 0

        for index, row in enumerate(self):
            if self._config.youtube.preferred_fmt_id == row[self.C_ID]:
                return index
        return 0

    def set_index(self, index):
        value = self[index][self.C_ID]
        if value > 0:
            self._config.youtube.preferred_fmt_id = value
            # If we set a value, we need to unset the custom one, so that
            # the single value (preferred_fmt_id) gets used instead
            self._config.youtube.preferred_fmt_ids = []
        else:
            # If the user selects the -1 value, it's our custom one, and
            # we need to restore the value for preferred_fmt_ids
            self._config.youtube.preferred_fmt_ids = self.custom_fmt_ids


class VimeoVideoFormatListModel(Gtk.ListStore):
    C_CAPTION, C_ID = range(2)

    def __init__(self, config):
        Gtk.ListStore.__init__(self, str, str)
        self._config = config

        for fileformat, description in vimeo.FORMATS:
            self.append((description, fileformat))

    def get_index(self):
        for index, row in enumerate(self):
            if self._config.vimeo.fileformat == row[self.C_ID]:
                return index
        return 0

    def set_index(self, index):
        value = self[index][self.C_ID]
        if value > 0:
            self._config.vimeo.fileformat = value


class gPodderPreferences(BuilderWidget):
    C_TOGGLE, C_LABEL, C_EXTENSION, C_SHOW_TOGGLE = range(4)

    def new(self):
        for cb in (self.combo_audio_player_app, self.combo_video_player_app):
            cellrenderer = Gtk.CellRendererPixbuf()
            cb.pack_start(cellrenderer, False)
            cb.add_attribute(cellrenderer, 'pixbuf', PlayerListModel.C_ICON)
            cellrenderer = Gtk.CellRendererText()
            cellrenderer.set_property('ellipsize', Pango.EllipsizeMode.END)
            cb.pack_start(cellrenderer, True)
            cb.add_attribute(cellrenderer, 'markup', PlayerListModel.C_NAME)
            cb.set_row_separator_func(PlayerListModel.is_separator)

        self.audio_player_model = self.user_apps_reader.get_model('audio')
        self.combo_audio_player_app.set_model(self.audio_player_model)
        index = self.audio_player_model.get_index(self._config.player)
        self.combo_audio_player_app.set_active(index)

        self.video_player_model = self.user_apps_reader.get_model('video')
        self.combo_video_player_app.set_model(self.video_player_model)
        index = self.video_player_model.get_index(self._config.videoplayer)
        self.combo_video_player_app.set_active(index)

        self.preferred_youtube_format_model = YouTubeVideoFormatListModel(self._config)
        self.combobox_preferred_youtube_format.set_model(self.preferred_youtube_format_model)
        cellrenderer = Gtk.CellRendererText()
        self.combobox_preferred_youtube_format.pack_start(cellrenderer, True)
        self.combobox_preferred_youtube_format.add_attribute(cellrenderer, 'text', self.preferred_youtube_format_model.C_CAPTION)
        self.combobox_preferred_youtube_format.set_active(self.preferred_youtube_format_model.get_index())

        self.preferred_vimeo_format_model = VimeoVideoFormatListModel(self._config)
        self.combobox_preferred_vimeo_format.set_model(self.preferred_vimeo_format_model)
        cellrenderer = Gtk.CellRendererText()
        self.combobox_preferred_vimeo_format.pack_start(cellrenderer, True)
        self.combobox_preferred_vimeo_format.add_attribute(cellrenderer, 'text', self.preferred_vimeo_format_model.C_CAPTION)
        self.combobox_preferred_vimeo_format.set_active(self.preferred_vimeo_format_model.get_index())

        self._config.connect_gtk_togglebutton('podcast_list_view_all',
                                              self.checkbutton_show_all_episodes)
        self._config.connect_gtk_togglebutton('podcast_list_sections',
                                              self.checkbutton_podcast_sections)

        self.update_interval_presets = [0, 10, 30, 60, 2*60, 6*60, 12*60]
        adjustment_update_interval = self.hscale_update_interval.get_adjustment()
        adjustment_update_interval.upper = len(self.update_interval_presets)-1
        if self._config.auto_update_frequency in self.update_interval_presets:
            index = self.update_interval_presets.index(self._config.auto_update_frequency)
            self.hscale_update_interval.set_value(index)
        else:
            # Patch in the current "custom" value into the mix
            self.update_interval_presets.append(self._config.auto_update_frequency)
            self.update_interval_presets.sort()

            adjustment_update_interval.upper = len(self.update_interval_presets)-1
            index = self.update_interval_presets.index(self._config.auto_update_frequency)
            self.hscale_update_interval.set_value(index)

        self._config.connect_gtk_spinbutton('max_episodes_per_feed', self.spinbutton_episode_limit)

        self.auto_download_model = NewEpisodeActionList(self._config)
        self.combo_auto_download.set_model(self.auto_download_model)
        cellrenderer = Gtk.CellRendererText()
        self.combo_auto_download.pack_start(cellrenderer, True)
        self.combo_auto_download.add_attribute(cellrenderer, 'text', NewEpisodeActionList.C_CAPTION)
        self.combo_auto_download.set_active(self.auto_download_model.get_index())

        if self._config.auto_remove_played_episodes:
            adjustment_expiration = self.hscale_expiration.get_adjustment()
            if self._config.episode_old_age > adjustment_expiration.get_upper():
                # Patch the adjustment to include the higher current value
                adjustment_expiration.upper = self._config.episode_old_age

            self.hscale_expiration.set_value(self._config.episode_old_age)
        else:
            self.hscale_expiration.set_value(0)

        self._config.connect_gtk_togglebutton('auto_remove_unplayed_episodes',
                                              self.checkbutton_expiration_unplayed)
        self._config.connect_gtk_togglebutton('auto_remove_unfinished_episodes',
                                              self.checkbutton_expiration_unfinished)

        self.device_type_model = DeviceTypeActionList(self._config)
        self.combobox_device_type.set_model(self.device_type_model)
        cellrenderer = Gtk.CellRendererText()
        self.combobox_device_type.pack_start(cellrenderer, True)
        self.combobox_device_type.add_attribute(cellrenderer, 'text',
                                                DeviceTypeActionList.C_CAPTION)
        self.combobox_device_type.set_active(self.device_type_model.get_index())

        self.on_sync_model = OnSyncActionList(self._config)
        self.combobox_on_sync.set_model(self.on_sync_model)
        cellrenderer = Gtk.CellRendererText()
        self.combobox_on_sync.pack_start(cellrenderer, True)
        self.combobox_on_sync.add_attribute(cellrenderer, 'text', OnSyncActionList.C_CAPTION)
        self.combobox_on_sync.set_active(self.on_sync_model.get_index())

        self._config.connect_gtk_togglebutton('device_sync.skip_played_episodes',
                                              self.checkbutton_skip_played_episodes)
        self._config.connect_gtk_togglebutton('device_sync.playlists.create',
                                              self.checkbutton_create_playlists)
        self._config.connect_gtk_togglebutton('device_sync.playlists.two_way_sync',
                                              self.checkbutton_delete_using_playlists)

        # Have to do this before calling set_active on checkbutton_enable
        self._enable_mygpo = self._config.mygpo.enabled

        # Initialize the UI state with configuration settings
        self.checkbutton_enable.set_active(self._config.mygpo.enabled)
        self.entry_username.set_text(self._config.mygpo.username)
        self.entry_password.set_text(self._config.mygpo.password)
        self.entry_caption.set_text(self._config.mygpo.device.caption)
        self.entry_youtube_api_key.set_text(self._config.youtube.api_key_v3)

        # Disable mygpo sync while the dialog is open
        self._config.mygpo.enabled = False

        # Configure the extensions manager GUI
        self.set_extension_preferences()

    def set_extension_preferences(self):
        def search_equal_func(model, column, key, it):
            label = model.get_value(it, self.C_LABEL)
            if key.lower() in label.lower():
                # from http://www.pyGtk.org/docs/pygtk/class-gtktreeview.html:
                # "func should return False to indicate that the row matches
                # the search criteria."
                return False

            return True
        self.treeviewExtensions.set_search_equal_func(search_equal_func)

        toggle_cell = Gtk.CellRendererToggle()
        toggle_cell.connect('toggled', self.on_extensions_cell_toggled)
        toggle_column = Gtk.TreeViewColumn('')
        toggle_column.pack_start(toggle_cell, True)
        toggle_column.add_attribute(toggle_cell, 'active', self.C_TOGGLE)
        toggle_column.add_attribute(toggle_cell, 'visible', self.C_SHOW_TOGGLE)
        toggle_column.set_property('min-width', 32)
        self.treeviewExtensions.append_column(toggle_column)

        name_cell = Gtk.CellRendererText()
        name_cell.set_property('ellipsize', Pango.EllipsizeMode.END)
        extension_column = Gtk.TreeViewColumn(_('Name'))
        extension_column.pack_start(name_cell, True)
        extension_column.add_attribute(name_cell, 'markup', self.C_LABEL)
        extension_column.set_expand(True)
        self.treeviewExtensions.append_column(extension_column)

        self.extensions_model = Gtk.ListStore(bool, str, object, bool)

        def key_func(pair):
            category, container = pair
            return (category, container.metadata.title)

        def convert(extensions):
            for container in extensions:
                yield (container.metadata.category, container)

        old_category = None
        for category, container in sorted(convert(gpodder.user_extensions.get_extensions()), key=key_func):
            if old_category != category:
                label = '<span weight="bold">%s</span>' % cgi.escape(category)
                self.extensions_model.append((None, label, None, False))
                old_category = category

            label = '%s\n<small>%s</small>' % (
                    cgi.escape(container.metadata.title),
                    cgi.escape(container.metadata.description))
            self.extensions_model.append((container.enabled, label, container, True))

        self.treeviewExtensions.set_model(self.extensions_model)
        self.treeviewExtensions.columns_autosize()

    def on_treeview_extension_button_released(self, treeview, event):
        if event.window != treeview.get_bin_window():
            return False

        if event.type == Gdk.EventType.BUTTON_RELEASE and event.button == 3:
            return self.on_treeview_extension_show_context_menu(treeview, event)

        return False

    def on_treeview_extension_show_context_menu(self, treeview, event=None):
        selection = treeview.get_selection()
        model, paths = selection.get_selected_rows()
        container = model.get_value(model.get_iter(paths[0]), self.C_EXTENSION)

        if not container:
            return

        menu = Gtk.Menu()

        if container.metadata.doc:
            menu_item = Gtk.MenuItem(_('Documentation'))
            menu_item.connect('activate', self.open_weblink,
                container.metadata.doc)
            menu.append(menu_item)

        menu_item = Gtk.MenuItem(_('Extension info'))
        menu_item.connect('activate', self.show_extension_info, model, container)
        menu.append(menu_item)

        if container.metadata.payment:
<<<<<<< HEAD
            if self.flattr.is_flattrable(container.metadata.payment):
                menu_item = Gtk.MenuItem(_('Flattr this'))
                menu_item.connect('activate', self.flattr_extension,
                    container.metadata.payment)
            else:
                menu_item = Gtk.MenuItem(_('Support the author'))
                menu_item.connect('activate', self.open_weblink,
                    container.metadata.payment)
=======
            menu_item = gtk.MenuItem(_('Support the author'))
            menu_item.connect('activate', self.open_weblink, container.metadata.payment)
>>>>>>> e08efd28
            menu.append(menu_item)

        menu.show_all()
        if event is None:
            func = TreeViewHelper.make_popup_position_func(treeview)
            menu.popup(None, None, func, None, 3, Gtk.get_current_event_time())
        else:
            menu.popup(None, None, None, None, 3, Gtk.get_current_event_time())
        self.keepref_menu(menu)

        return True

<<<<<<< HEAD
    def set_flattr_preferences(self, widget=None):
        if not self._config.flattr.token:
            self.label_flattr.set_text(_('Please sign in with Flattr and Support Publishers'))
            self.button_flattr_login.set_label(_('Sign in to Flattr'))
        else:
            flattr_user = self.flattr.get_auth_username()
            self.label_flattr.set_markup(_('Logged in as <b>%(username)s</b>') % {'username': flattr_user})
            self.button_flattr_login.set_label(_('Sign out'))

        self.checkbutton_flattr_on_play.set_active(self._config.flattr.flattr_on_play)

    def on_button_flattr_login(self, widget):
        if not self._config.flattr.token:
            try:
                from gi.repository import WebKit
            except ImportError, ie:
                self.show_message(_('Flattr integration requires WebKit/Gtk.'),
                        _('WebKit/Gtk not found'), important=True)
                return

            gPodderFlattrSignIn(self.parent_window,
                    _config=self._config,
                    flattr=self.flattr,
                    set_flattr_preferences=self.set_flattr_preferences)
        else:
            self._config.flattr.token = ''
            self.set_flattr_preferences()

    def on_check_flattr_on_play(self, widget):
        self._config.flattr.flattr_on_play = widget.get_active()

=======
>>>>>>> e08efd28
    def on_extensions_cell_toggled(self, cell, path):
        model = self.treeviewExtensions.get_model()
        it = model.get_iter(path)
        container = model.get_value(it, self.C_EXTENSION)

        enabled_extensions = list(self._config.extensions.enabled)
        new_enabled = not model.get_value(it, self.C_TOGGLE)

        if new_enabled and container.name not in enabled_extensions:
            enabled_extensions.append(container.name)
        elif not new_enabled and container.name in enabled_extensions:
            enabled_extensions.remove(container.name)

        self._config.extensions.enabled = enabled_extensions

        now_enabled = (container.name in self._config.extensions.enabled)

        if new_enabled == now_enabled:
            model.set_value(it, self.C_TOGGLE, new_enabled)
        elif container.error is not None:
            self.show_message(container.error.message,
                    _('Extension cannot be activated'), important=True)
            model.set_value(it, self.C_TOGGLE, False)

    def show_extension_info(self, w, model, container):
        if not container or not model:
            return

        # This is one ugly hack, but it displays the attributes of
        # the metadata object of the container..
        info = '\n'.join('<b>%s:</b> %s' %
                tuple(map(cgi.escape, map(str, (key, value))))
                for key, value in container.metadata.get_sorted())

        self.show_message(info, _('Extension module info'), important=True)

    def open_weblink(self, w, url):
        util.open_website(url)

    def on_dialog_destroy(self, widget):
        # Re-enable mygpo sync if the user has selected it
        self._config.mygpo.enabled = self._enable_mygpo
        # Make sure the device is successfully created/updated
        self.mygpo_client.create_device()
        # Flush settings for mygpo client now
        self.mygpo_client.flush(now=True)

    def on_button_close_clicked(self, widget):
        self.main_window.destroy()

    def on_button_advanced_clicked(self, widget):
        self.main_window.destroy()
        gPodderConfigEditor(self.parent_window, _config=self._config)

    def on_combo_audio_player_app_changed(self, widget):
        index = self.combo_audio_player_app.get_active()
        self._config.player = self.audio_player_model.get_command(index)

    def on_combo_video_player_app_changed(self, widget):
        index = self.combo_video_player_app.get_active()
        self._config.videoplayer = self.video_player_model.get_command(index)

    def on_combobox_preferred_youtube_format_changed(self, widget):
        index = self.combobox_preferred_youtube_format.get_active()
        self.preferred_youtube_format_model.set_index(index)

    def on_combobox_preferred_vimeo_format_changed(self, widget):
        index = self.combobox_preferred_vimeo_format.get_active()
        self.preferred_vimeo_format_model.set_index(index)

    def on_button_audio_player_clicked(self, widget):
        result = self.show_text_edit_dialog(_('Configure audio player'), \
                _('Command:'), \
                self._config.player)

        if result:
            self._config.player = result
            index = self.audio_player_model.get_index(self._config.player)
            self.combo_audio_player_app.set_active(index)

    def on_button_video_player_clicked(self, widget):
        result = self.show_text_edit_dialog(_('Configure video player'), \
                _('Command:'), \
                self._config.videoplayer)

        if result:
            self._config.videoplayer = result
            index = self.video_player_model.get_index(self._config.videoplayer)
            self.combo_video_player_app.set_active(index)

    def format_update_interval_value(self, scale, value):
        value = int(value)
        if value == 0:
            return _('manually')
        elif value > 0 and len(self.update_interval_presets) > value:
            return util.format_seconds_to_hour_min_sec(self.update_interval_presets[value]*60)
        else:
            return str(value)

    def on_update_interval_value_changed(self, range):
        value = int(range.get_value())
        self._config.auto_update_feeds = (value > 0)
        self._config.auto_update_frequency = self.update_interval_presets[value]

    def on_combo_auto_download_changed(self, widget):
        index = self.combo_auto_download.get_active()
        self.auto_download_model.set_index(index)

    def format_expiration_value(self, scale, value):
        value = int(value)
        if value == 0:
            return _('manually')
        else:
            return N_('after %(count)d day', 'after %(count)d days', value) % {'count':value}

    def on_expiration_value_changed(self, range):
        value = int(range.get_value())

        if value == 0:
            self.checkbutton_expiration_unplayed.set_active(False)
            self._config.auto_remove_played_episodes = False
            self._config.auto_remove_unplayed_episodes = False
        else:
            self._config.auto_remove_played_episodes = True
            self._config.episode_old_age = value

        self.checkbutton_expiration_unplayed.set_sensitive(value > 0)
        self.checkbutton_expiration_unfinished.set_sensitive(value > 0)

    def on_enabled_toggled(self, widget):
        # Only update indirectly (see on_dialog_destroy)
        self._enable_mygpo = widget.get_active()

    def on_youtube_api_key_changed(self, widget):
        self._config.youtube.api_key_v3 = widget.get_text()

    def on_button_youtube_api_key_clicked(self, widget):
        util.open_website('http://wiki.gpodder.org/wiki/Youtube')

    def on_username_changed(self, widget):
        self._config.mygpo.username = widget.get_text()

    def on_password_changed(self, widget):
        self._config.mygpo.password = widget.get_text()

    def on_device_caption_changed(self, widget):
        self._config.mygpo.device.caption = widget.get_text()

    def on_button_overwrite_clicked(self, button):
        title = _('Replace subscription list on server')
        message = _('Remote podcasts that have not been added locally will be removed on the server. Continue?')
        if self.show_confirmation(message, title):
            @util.run_in_background
            def thread_proc():
                self._config.mygpo.enabled = True
                self.on_send_full_subscriptions()
                self._config.mygpo.enabled = False

    def on_combobox_on_sync_changed(self, widget):
        index = self.combobox_on_sync.get_active()
        self.on_sync_model.set_index(index)

    def on_checkbutton_create_playlists_toggled(self, widget,device_type_changed=False):
        if not widget.get_active():
            self._config.device_sync.playlists.create=False
            self.toggle_playlist_interface(False)
            #need to read value of checkbutton from interface,
            #rather than value of parameter
        else:
            self._config.device_sync.playlists.create=True
            self.toggle_playlist_interface(True)

    def toggle_playlist_interface(self, enabled):
        if enabled and self._config.device_sync.device_type == 'filesystem':
            self.btn_playlistfolder.set_sensitive(True)
            self.btn_playlistfolder.set_label(self._config.device_sync.playlists.folder)
            self.checkbutton_delete_using_playlists.set_sensitive(True)
            children = self.btn_playlistfolder.get_children()
            if children:
                label = children.pop()
                label.set_alignment(0., .5)
        else:
            self.btn_playlistfolder.set_sensitive(False)
            self.btn_playlistfolder.set_label('')
            self.checkbutton_delete_using_playlists.set_sensitive(False)


    def on_combobox_device_type_changed(self, widget):
        index = self.combobox_device_type.get_active()
        self.device_type_model.set_index(index)
        device_type = self._config.device_sync.device_type
        if device_type == 'none':
            self.btn_filesystemMountpoint.set_label('')
            self.btn_filesystemMountpoint.set_sensitive(False)
            self.checkbutton_create_playlists.set_sensitive(False)
            self.toggle_playlist_interface(False)
            self.checkbutton_delete_using_playlists.set_sensitive(False)
            self.combobox_on_sync.set_sensitive(False)
            self.checkbutton_skip_played_episodes.set_sensitive(False)
        elif device_type == 'filesystem':
            self.btn_filesystemMountpoint.set_label(self._config.device_sync.device_folder)
            self.btn_filesystemMountpoint.set_sensitive(True)
            self.checkbutton_create_playlists.set_sensitive(True)
            children = self.btn_filesystemMountpoint.get_children()
            if children:
                label = children.pop()
                label.set_alignment(0., .5)
            self.toggle_playlist_interface(self._config.device_sync.playlists.create)
            self.combobox_on_sync.set_sensitive(True)
            self.checkbutton_skip_played_episodes.set_sensitive(True)
        elif device_type == 'ipod':
            self.btn_filesystemMountpoint.set_label(self._config.device_sync.device_folder)
            self.btn_filesystemMountpoint.set_sensitive(True)
            self.checkbutton_create_playlists.set_sensitive(False)
            self.toggle_playlist_interface(False)
            self.checkbutton_delete_using_playlists.set_sensitive(False)
            self.combobox_on_sync.set_sensitive(False)
            self.checkbutton_skip_played_episodes.set_sensitive(False)

            children = self.btn_filesystemMountpoint.get_children()
            if children:
                label = children.pop()
                label.set_alignment(0., .5)

        else:
            # TODO: Add support for iPod and MTP devices
            pass

    def on_btn_device_mountpoint_clicked(self, widget):
        fs = Gtk.FileChooserDialog(title=_('Select folder for mount point'),
                action=Gtk.FileChooserAction.SELECT_FOLDER)
        fs.add_button(Gtk.STOCK_CANCEL, Gtk.ResponseType.CANCEL)
        fs.add_button(Gtk.STOCK_OPEN, Gtk.ResponseType.OK)
        fs.set_current_folder(self.btn_filesystemMountpoint.get_label())
        if fs.run() == Gtk.ResponseType.OK:
            filename = fs.get_filename()
            if self._config.device_sync.device_type == 'filesystem':
                self._config.device_sync.device_folder = filename
            elif self._config.device_sync.device_type == 'ipod':
                self._config.device_sync.device_folder = filename
            # Request an update of the mountpoint button
            self.on_combobox_device_type_changed(None)

        fs.destroy()

    def on_btn_playlist_folder_clicked(self, widget):
        fs = Gtk.FileChooserDialog(title=_('Select folder for playlists'),
                action=Gtk.FileChooserAction.SELECT_FOLDER)
        fs.add_button(Gtk.STOCK_CANCEL, Gtk.ResponseType.CANCEL)
        fs.add_button(Gtk.STOCK_OPEN, Gtk.ResponseType.OK)
        fs.set_current_folder(self.btn_playlistfolder.get_label())
        if fs.run() == Gtk.ResponseType.OK:
            filename = util.relpath(self._config.device_sync.device_folder,
                                    fs.get_filename())
            if self._config.device_sync.device_type == 'filesystem':
                self._config.device_sync.playlists.folder = filename
                self.btn_playlistfolder.set_label(filename)
                children = self.btn_playlistfolder.get_children()
                if children:
                    label = children.pop()
                    label.set_alignment(0., .5)

        fs.destroy()<|MERGE_RESOLUTION|>--- conflicted
+++ resolved
@@ -112,39 +112,7 @@
 
 
 
-<<<<<<< HEAD
-class gPodderFlattrSignIn(BuilderWidget):
-    def new(self):
-        from gi.repository import WebKit
-        self.web = WebKit.WebView()
-        self.web.connect('resource-request-starting', self.on_web_request)
-        self.main_window.connect('destroy', self.set_flattr_preferences)
-
-        auth_url = self.flattr.get_auth_url()
-        logger.info(auth_url)
-        self.web.open(auth_url)
-
-        self.scrolledwindow_web.add(self.web)
-        self.web.show()
-
-    def on_web_request(self, web_view, web_frame, web_resource, request, response):
-        uri = request.get_uri()
-        if uri.startswith(self.flattr.CALLBACK):
-            if not self.flattr.process_retrieved_code(uri):
-                self.show_message(query['error_description'][0], _('Error'),
-                        important=True)
-
-            # Destroy the window later
-            util.idle_add(self.main_window.destroy)
-
-    def on_btn_close_clicked(self, widget):
-        util.idle_add(self.main_window.destroy)
-
-
 class YouTubeVideoFormatListModel(Gtk.ListStore):
-=======
-class YouTubeVideoFormatListModel(gtk.ListStore):
->>>>>>> e08efd28
     C_CAPTION, C_ID = range(2)
 
     def __init__(self, config):
@@ -409,19 +377,9 @@
         menu.append(menu_item)
 
         if container.metadata.payment:
-<<<<<<< HEAD
-            if self.flattr.is_flattrable(container.metadata.payment):
-                menu_item = Gtk.MenuItem(_('Flattr this'))
-                menu_item.connect('activate', self.flattr_extension,
-                    container.metadata.payment)
-            else:
-                menu_item = Gtk.MenuItem(_('Support the author'))
-                menu_item.connect('activate', self.open_weblink,
-                    container.metadata.payment)
-=======
-            menu_item = gtk.MenuItem(_('Support the author'))
-            menu_item.connect('activate', self.open_weblink, container.metadata.payment)
->>>>>>> e08efd28
+            menu_item = Gtk.MenuItem(_('Support the author'))
+            menu_item.connect('activate', self.open_weblink,
+                container.metadata.payment)
             menu.append(menu_item)
 
         menu.show_all()
@@ -434,40 +392,6 @@
 
         return True
 
-<<<<<<< HEAD
-    def set_flattr_preferences(self, widget=None):
-        if not self._config.flattr.token:
-            self.label_flattr.set_text(_('Please sign in with Flattr and Support Publishers'))
-            self.button_flattr_login.set_label(_('Sign in to Flattr'))
-        else:
-            flattr_user = self.flattr.get_auth_username()
-            self.label_flattr.set_markup(_('Logged in as <b>%(username)s</b>') % {'username': flattr_user})
-            self.button_flattr_login.set_label(_('Sign out'))
-
-        self.checkbutton_flattr_on_play.set_active(self._config.flattr.flattr_on_play)
-
-    def on_button_flattr_login(self, widget):
-        if not self._config.flattr.token:
-            try:
-                from gi.repository import WebKit
-            except ImportError, ie:
-                self.show_message(_('Flattr integration requires WebKit/Gtk.'),
-                        _('WebKit/Gtk not found'), important=True)
-                return
-
-            gPodderFlattrSignIn(self.parent_window,
-                    _config=self._config,
-                    flattr=self.flattr,
-                    set_flattr_preferences=self.set_flattr_preferences)
-        else:
-            self._config.flattr.token = ''
-            self.set_flattr_preferences()
-
-    def on_check_flattr_on_play(self, widget):
-        self._config.flattr.flattr_on_play = widget.get_active()
-
-=======
->>>>>>> e08efd28
     def on_extensions_cell_toggled(self, cell, path):
         model = self.treeviewExtensions.get_model()
         it = model.get_iter(path)
