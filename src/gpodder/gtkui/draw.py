# -*- coding: utf-8 -*-
#
# gPodder - A media aggregator and podcast client
# Copyright (c) 2005-2016 Thomas Perl and the gPodder Team
#
# gPodder is free software; you can redistribute it and/or modify
# it under the terms of the GNU General Public License as published by
# the Free Software Foundation; either version 3 of the License, or
# (at your option) any later version.
#
# gPodder is distributed in the hope that it will be useful,
# but WITHOUT ANY WARRANTY; without even the implied warranty of
# MERCHANTABILITY or FITNESS FOR A PARTICULAR PURPOSE.  See the
# GNU General Public License for more details.
#
# You should have received a copy of the GNU General Public License
# along with this program.  If not, see <http://www.gnu.org/licenses/>.
#


#
#  draw.py -- Draw routines for gPodder-specific graphics
#  Thomas Perl <thp@perli.net>, 2007-11-25
#

import gpodder

from gi.repository import Gtk
from gi.repository import GdkPixbuf
from gi.repository import Pango

#import pangocairo
from gi.repository import cairo

import StringIO
import math


class TextExtents(object):
    def __init__(self, ctx, text):
        tuple = ctx.text_extents(text)
        (self.x_bearing, self.y_bearing, self.width, self.height, self.x_advance, self.y_advance) = tuple

EPISODE_LIST_ICON_SIZE = 16

RRECT_LEFT_SIDE = 1
RRECT_RIGHT_SIDE = 2

def draw_rounded_rectangle(ctx, x, y, w, h, r=10, left_side_width = None, sides_to_draw=0, close=False):
    assert left_side_width is not None

    x = int(x)
    offset = 0
    if close: offset = 0.5

    if sides_to_draw & RRECT_LEFT_SIDE:
        ctx.move_to(x+int(left_side_width)-offset, y+h)
        ctx.line_to(x+r, y+h)
        ctx.curve_to(x, y+h, x, y+h, x, y+h-r)
        ctx.line_to(x, y+r)
        ctx.curve_to(x, y, x, y, x+r, y)
        ctx.line_to(x+int(left_side_width)-offset, y)
        if close:
            ctx.line_to(x+int(left_side_width)-offset, y+h)

    if sides_to_draw & RRECT_RIGHT_SIDE:
        ctx.move_to(x+int(left_side_width)+offset, y)
        ctx.line_to(x+w-r, y)
        ctx.curve_to(x+w, y, x+w, y, x+w, y+r)
        ctx.line_to(x+w, y+h-r)
        ctx.curve_to(x+w, y+h, x+w, y+h, x+w-r, y+h)
        ctx.line_to(x+int(left_side_width)+offset, y+h)
        if close:
            ctx.line_to(x+int(left_side_width)+offset, y)


def rounded_rectangle(ctx, x, y, width, height, radius=4.):
    """Simple rounded rectangle algorithmn

    http://www.cairographics.org/samples/rounded_rectangle/
    """
    degrees = math.pi / 180.
    ctx.new_sub_path()
    if width > radius:
        ctx.arc(x + width - radius, y + radius, radius, -90. * degrees, 0)
        ctx.arc(x + width - radius, y + height - radius, radius, 0, 90. * degrees)
        ctx.arc(x + radius, y + height - radius, radius, 90. * degrees, 180. * degrees)
        ctx.arc(x + radius, y + radius, radius, 180. * degrees, 270. * degrees)
    ctx.close_path()


def draw_text_box_centered(ctx, widget, w_width, w_height, text, font_desc=None, add_progress=None):
    style_context = widget.get_style_context()
    text_color = style_context.get_color(Gtk.StateFlags.PRELIGHT)
    red, green, blue = text_color.red, text_color.green, text_color.blue
    text_color = [float(x)/65535. for x in (red, green, blue)]
    text_color.append(.5)

    if font_desc is None:
        font_desc = style_context.get_font(Gtk.StateFlags.NORMAL)
        font_desc.set_size(14*Pango.SCALE)

    pango_context = widget.create_pango_context()
    layout = Pango.Layout(pango_context)
    layout.set_font_description(font_desc)
    layout.set_text(text)
    width, height = layout.get_pixel_size()

    ctx.move_to(w_width/2-width/2, w_height/2-height/2)
    ctx.set_source_rgba(*text_color)
    ctx.show_layout(layout)

    # Draw an optional progress bar below the text (same width)
    if add_progress is not None:
        bar_height = 10
        ctx.set_source_rgba(*text_color)
        ctx.set_line_width(1.)
        rounded_rectangle(ctx, w_width/2-width/2-.5, w_height/2+height-.5, width+1, bar_height+1)
        ctx.stroke()
        rounded_rectangle(ctx, w_width/2-width/2, w_height/2+height, int(width*add_progress)+.5, bar_height)
        ctx.fill()

def draw_cake(percentage, text=None, emblem=None, size=None):
    # Download percentage bar icon - it turns out the cake is a lie (d'oh!)
    # ..but the inital idea was to have a cake-style indicator, but that
    # didn't work as well as the progress bar, but the name stuck..
    return None

    if size is None:
        size = EPISODE_LIST_ICON_SIZE

    surface = cairo.ImageSurface(cairo.FORMAT_ARGB32, size, size)
    ctx = pangocairo.CairoContext(cairo.Context(surface))

    widget = Gtk.ProgressBar()
    style_context = widget.get_style_context()
    bgc = style_context.get_background_color(Gtk.StateFlags.NORMAL)
    fgc = style_context.get_background_color(Gtk.StateFlags.SELECTED)
    txc = style_context.get_color(Gtk.StateFlags.NORMAL)

    border = 1.5
    height = int(size*.4)
    width = size - 2*border
    y = (size - height) / 2 + .5
    x = border

    # Background
    ctx.rectangle(x, y, width, height)
    ctx.set_source_rgb(bgc.red, bgc.green, bgc.blue)
    ctx.fill()

    # Filling
    if percentage > 0:
        fill_width = max(1, min(width-2, (width-2)*percentage+.5))
        ctx.rectangle(x+1, y+1, fill_width, height-2)
        ctx.set_source_rgb(fgc.red, fgc.green, fgc.blue)
        ctx.fill()

    # Border
    ctx.rectangle(x, y, width, height)
    ctx.set_source_rgb(txc.red, txc.green, txc.blue)
    ctx.set_line_width(1)
    ctx.stroke()

    del ctx
    return surface

def draw_text_pill(left_text, right_text, x=0, y=0, border=2, radius=14, font_desc=None):
    return None

    # Use GTK+ style of a normal Button
    widget = Gtk.Label()
    style_context = widget.get_style_context()

    # Padding (in px) at the right edge of the image (for Ubuntu; bug 1533)
    padding_right = 7

    x_border = border*2

    if font_desc is None:
        font_desc = style_context.get_font(Gtk.StateFlags.NORMAL)
        font_desc.set_weight(Pango.Weight.BOLD)

    pango_context = widget.create_pango_context()
    layout_left = Pango.Layout(pango_context)
    layout_left.set_font_description(font_desc)
    layout_left.set_text(left_text)
    layout_right = Pango.Layout(pango_context)
    layout_right.set_font_description(font_desc)
    layout_right.set_text(right_text)

    width_left, height_left = layout_left.get_pixel_size()
    width_right, height_right = layout_right.get_pixel_size()

    text_height = max(height_left, height_right)

    image_height = int(y+text_height+border*2)
    image_width = int(x+width_left+width_right+x_border*4+padding_right)

    surface = GdkPixbuf.Pixbuf.new(GdkPixbuf.Colorspace.RGB, True, 8, image_width, image_height)
    #surface = cairo.ImageSurface(cairo.FORMAT_ARGB32, image_width, image_height)
    ctx = pangocairo.CairoContext(cairo.Context(surface))

    # Clip so as to not draw on the right padding (for Ubuntu; bug 1533)
    ctx.rectangle(0, 0, image_width - padding_right, image_height)
    ctx.clip()

    if left_text == '0':
        left_text = None
    if right_text == '0':
        right_text = None

    left_side_width = width_left + x_border*2
    right_side_width = width_right + x_border*2

    rect_width = left_side_width + right_side_width
    rect_height = text_height + border*2
    if left_text is not None:
        draw_rounded_rectangle(ctx,x,y,rect_width,rect_height,radius, left_side_width, RRECT_LEFT_SIDE, right_text is None)
        linear = cairo.LinearGradient(x, y, x+left_side_width/2, y+rect_height/2)
        linear.add_color_stop_rgba(0, .8, .8, .8, .5)
        linear.add_color_stop_rgba(.4, .8, .8, .8, .7)
        linear.add_color_stop_rgba(.6, .8, .8, .8, .6)
        linear.add_color_stop_rgba(.9, .8, .8, .8, .8)
        linear.add_color_stop_rgba(1, .8, .8, .8, .9)
        ctx.set_source(linear)
        ctx.fill()
        xpos, ypos, width_left, height = x+1, y+1, left_side_width, rect_height-2
        if right_text is None:
            width_left -= 2
        draw_rounded_rectangle(ctx, xpos, ypos, rect_width, height, radius, width_left, RRECT_LEFT_SIDE, right_text is None)
        ctx.set_source_rgba(1., 1., 1., .3)
        ctx.set_line_width(1)
        ctx.stroke()
        draw_rounded_rectangle(ctx,x,y,rect_width,rect_height,radius, left_side_width, RRECT_LEFT_SIDE, right_text is None)
        ctx.set_source_rgba(.2, .2, .2, .6)
        ctx.set_line_width(1)
        ctx.stroke()

        ctx.move_to(x+x_border, y+1+border)
        ctx.set_source_rgba( 0, 0, 0, 1)
        ctx.show_layout(layout_left)
        ctx.move_to(x-1+x_border, y+border)
        ctx.set_source_rgba( 1, 1, 1, 1)
        ctx.show_layout(layout_left)

    if right_text is not None:
        draw_rounded_rectangle(ctx, x, y, rect_width, rect_height, radius, left_side_width, RRECT_RIGHT_SIDE, left_text is None)
        linear = cairo.LinearGradient(x+left_side_width, y, x+left_side_width+right_side_width/2, y+rect_height)
        linear.add_color_stop_rgba(0, .2, .2, .2, .9)
        linear.add_color_stop_rgba(.4, .2, .2, .2, .8)
        linear.add_color_stop_rgba(.6, .2, .2, .2, .6)
        linear.add_color_stop_rgba(.9, .2, .2, .2, .7)
        linear.add_color_stop_rgba(1, .2, .2, .2, .5)
        ctx.set_source(linear)
        ctx.fill()
        xpos, ypos, width, height = x, y+1, rect_width-1, rect_height-2
        if left_text is None:
            xpos, width = x+1, rect_width-2
        draw_rounded_rectangle(ctx, xpos, ypos, width, height, radius, left_side_width, RRECT_RIGHT_SIDE, left_text is None)
        ctx.set_source_rgba(1., 1., 1., .3)
        ctx.set_line_width(1)
        ctx.stroke()
        draw_rounded_rectangle(ctx, x, y, rect_width, rect_height, radius, left_side_width, RRECT_RIGHT_SIDE, left_text is None)
        ctx.set_source_rgba(.1, .1, .1, .6)
        ctx.set_line_width(1)
        ctx.stroke()

        ctx.move_to(x+left_side_width+x_border, y+1+border)
        ctx.set_source_rgba( 0, 0, 0, 1)
        ctx.show_layout(layout_right)
        ctx.move_to(x-1+left_side_width+x_border, y+border)
        ctx.set_source_rgba( 1, 1, 1, 1)
        ctx.show_layout(layout_right)

    return surface


def draw_cake_pixbuf(percentage, text=None, emblem=None):
    return cairo_surface_to_pixbuf(draw_cake(percentage, text, emblem))

def draw_pill_pixbuf(left_text, right_text):
    return cairo_surface_to_pixbuf(draw_text_pill(left_text, right_text))


def cairo_surface_to_pixbuf(s):
    """
    Converts a Cairo surface to a Gtk Pixbuf by
    encoding it as PNG and using the PixbufLoader.
    """
    sio = StringIO.StringIO()
    try:
        s.write_to_png(sio)
    except:
        # Write an empty PNG file to the StringIO, so
        # in case of an error we have "something" to
        # load. This happens in PyCairo < 1.1.6, see:
        # http://webcvs.cairographics.org/pycairo/NEWS?view=markup
        # Thanks to Chris Arnold for reporting this bug
        sio.write('iVBORw0KGgoAAAANSUhEUgAAAAEAAAABCAYAAAAfFcSJAAAAAXNSR0IArs4c6QAAAAZiS0dEAP8A\n/wD/oL2nkwAAAAlwSFlzAAALEwAACxMBAJqcGAAAAAd0SU1FB9cMEQkqIyxn3RkAAAAZdEVYdENv\nbW1lbnQAQ3JlYXRlZCB3aXRoIEdJTVBXgQ4XAAAADUlEQVQI12NgYGBgAAAABQABXvMqOgAAAABJ\nRU5ErkJggg==\n'.decode('base64'))

    pbl = GdkPixbuf.PixbufLoader()
    pbl.write(sio.getvalue())
    pbl.close()

    pixbuf = pbl.get_pixbuf()
    return pixbuf


<<<<<<< HEAD
def draw_flattr_button(widget, flattr_image, flattrs_count):
    """
    Adds the flattrs count to the flattr button
    """
    if isinstance(flattrs_count, int):
        flattrs_count = str(flattrs_count)

    pixbuf = GdkPixbuf.Pixbuf.new_from_file(flattr_image)
    iwidth, iheight = pixbuf.get_width(), pixbuf.get_height()
    pixmap, mask = pixbuf.render_pixmap_and_mask()

    # get default-font
    style_context = widget.get_style_context()
    font_desc = style.get_font(Gtk.StateFlags.NORMAL)
    #font_desc.set_size(12*Pango.SCALE)
    font_desc.set_size(9*Pango.SCALE)

    # set font and text
    layout = widget.create_pango_layout(flattrs_count)
    layout.set_font_description(font_desc)
    fwidth, fheight = layout.get_pixel_size()

    x = 95 - abs(fwidth / 2) # 95 is the center of the bubble
    y = abs(iheight / 2) - abs(fheight / 2)

    cm = pixmap.get_colormap()
    red = cm.alloc_color('black')
    gc = pixmap.new_gc(foreground=red)
    pixmap.draw_layout(gc, x, y, layout)
    widget.set_from_pixmap(pixmap, mask)


=======
>>>>>>> e08efd28
def progressbar_pixbuf(width, height, percentage):
    COLOR_BG = (.4, .4, .4, .4)
    COLOR_FG = (.2, .9, .2, 1.)
    COLOR_FG_HIGH = (1., 1., 1., .5)
    COLOR_BORDER = (0., 0., 0., 1.)

    surface = cairo.ImageSurface(cairo.FORMAT_ARGB32, width, height)
    ctx = cairo.Context(surface)

    padding = int(float(width)/8.0)
    bar_width = 2*padding
    bar_height = height - 2*padding
    bar_height_fill = bar_height*percentage

    # Background
    ctx.rectangle(padding, padding, bar_width, bar_height)
    ctx.set_source_rgba(*COLOR_BG)
    ctx.fill()

    # Foreground
    ctx.rectangle(padding, padding+bar_height-bar_height_fill, bar_width, bar_height_fill)
    ctx.set_source_rgba(*COLOR_FG)
    ctx.fill()
    ctx.rectangle(padding+bar_width/3, padding+bar_height-bar_height_fill, bar_width/4, bar_height_fill)
    ctx.set_source_rgba(*COLOR_FG_HIGH)
    ctx.fill()

    # Border
    ctx.rectangle(padding-.5, padding-.5, bar_width+1, bar_height+1)
    ctx.set_source_rgba(*COLOR_BORDER)
    ctx.set_line_width(1.)
    ctx.stroke()

    return cairo_surface_to_pixbuf(surface)
<|MERGE_RESOLUTION|>--- conflicted
+++ resolved
@@ -307,41 +307,6 @@
     return pixbuf
 
 
-<<<<<<< HEAD
-def draw_flattr_button(widget, flattr_image, flattrs_count):
-    """
-    Adds the flattrs count to the flattr button
-    """
-    if isinstance(flattrs_count, int):
-        flattrs_count = str(flattrs_count)
-
-    pixbuf = GdkPixbuf.Pixbuf.new_from_file(flattr_image)
-    iwidth, iheight = pixbuf.get_width(), pixbuf.get_height()
-    pixmap, mask = pixbuf.render_pixmap_and_mask()
-
-    # get default-font
-    style_context = widget.get_style_context()
-    font_desc = style.get_font(Gtk.StateFlags.NORMAL)
-    #font_desc.set_size(12*Pango.SCALE)
-    font_desc.set_size(9*Pango.SCALE)
-
-    # set font and text
-    layout = widget.create_pango_layout(flattrs_count)
-    layout.set_font_description(font_desc)
-    fwidth, fheight = layout.get_pixel_size()
-
-    x = 95 - abs(fwidth / 2) # 95 is the center of the bubble
-    y = abs(iheight / 2) - abs(fheight / 2)
-
-    cm = pixmap.get_colormap()
-    red = cm.alloc_color('black')
-    gc = pixmap.new_gc(foreground=red)
-    pixmap.draw_layout(gc, x, y, layout)
-    widget.set_from_pixmap(pixmap, mask)
-
-
-=======
->>>>>>> e08efd28
 def progressbar_pixbuf(width, height, percentage):
     COLOR_BG = (.4, .4, .4, .4)
     COLOR_FG = (.2, .9, .2, 1.)
