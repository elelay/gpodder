# -*- coding: utf-8 -*-
#
# gPodder - A media aggregator and podcast client
# Copyright (c) 2005-2016 Thomas Perl and the gPodder Team
#
# gPodder is free software; you can redistribute it and/or modify
# it under the terms of the GNU General Public License as published by
# the Free Software Foundation; either version 3 of the License, or
# (at your option) any later version.
#
# gPodder is distributed in the hope that it will be useful,
# but WITHOUT ANY WARRANTY; without even the implied warranty of
# MERCHANTABILITY or FITNESS FOR A PARTICULAR PURPOSE.  See the
# GNU General Public License for more details.
#
# You should have received a copy of the GNU General Public License
# along with this program.  If not, see <http://www.gnu.org/licenses/>.
#

import os
import platform
import gi
gi.require_version('Gtk', '3.0')
from gi.repository import Gio
from gi.repository import GLib
from gi.repository import Gtk
from gi.repository import Gdk
from gi.repository import GdkPixbuf
from gi.repository import GObject
from gi.repository import Pango
import random
import re
import sys
import shutil
import subprocess
import glob
import time
import threading
import tempfile
import collections
import urllib.request, urllib.parse, urllib.error
import cgi


import gpodder

import dbus
import dbus.service
import dbus.mainloop
import dbus.glib

from gpodder import core
from gpodder import feedcore
from gpodder import util
from gpodder import opml
from gpodder import download
from gpodder import my
from gpodder import youtube
from gpodder import player
from gpodder import common

import logging
logger = logging.getLogger(__name__)

_ = gpodder.gettext
N_ = gpodder.ngettext

from gpodder.gtkui.model import Model
from gpodder.gtkui.model import PodcastListModel
from gpodder.gtkui.model import EpisodeListModel
from gpodder.gtkui.config import UIConfig
from gpodder.gtkui.services import CoverDownloader
from gpodder.gtkui.widgets import SimpleMessageArea
from gpodder.gtkui.desktopfile import UserAppsReader

from gpodder.gtkui.draw import draw_text_box_centered, draw_cake_pixbuf
from gpodder.gtkui.draw import EPISODE_LIST_ICON_SIZE

from gpodder.gtkui.interface.common import BuilderWidget
from gpodder.gtkui.interface.common import TreeViewHelper
from gpodder.gtkui.interface.addpodcast import gPodderAddPodcast

from gpodder.gtkui.download import DownloadStatusModel

from gpodder.gtkui.desktop.welcome import gPodderWelcome
from gpodder.gtkui.desktop.channel import gPodderChannel
from gpodder.gtkui.desktop.preferences import gPodderPreferences
from gpodder.gtkui.desktop.episodeselector import gPodderEpisodeSelector
from gpodder.gtkui.desktop.podcastdirectory import gPodderPodcastDirectory
from gpodder.gtkui.interface.progress import ProgressIndicator

from gpodder.gtkui.desktop.sync import gPodderSyncUI
from gpodder.gtkui import shownotes

from gpodder.dbusproxy import DBusPodcastsProxy
from gpodder import extensions


class gPodder(BuilderWidget, dbus.service.Object):
    # Width (in pixels) of episode list icon
    EPISODE_LIST_ICON_WIDTH = 40

    def __init__(self, app, bus_name, gpodder_core, options):
        dbus.service.Object.__init__(self, object_path=gpodder.dbus_gui_object_path, bus_name=bus_name)
        self.podcasts_proxy = DBusPodcastsProxy(lambda: self.channels,
                self.on_itemUpdate_activate,
                self.playback_episodes,
                self.download_episode_list,
                self.episode_object_by_uri,
                bus_name)
        self.application = app
        self.core = gpodder_core
        self.config = self.core.config
        self.db = self.core.db
        self.model = self.core.model
        self.options = options
<<<<<<< HEAD
        self.extensions_menu = None
        self.extensions_actions = []
        BuilderWidget.__init__(self, None, _builder_expose={'app': app})
=======
        self.extensions_merge_ids = []
        self.extensions_actions = []
        BuilderWidget.__init__(self, None)
>>>>>>> f7572331

    def new(self):
        gpodder.user_extensions.on_ui_object_available('gpodder-gtk', self)
        self.toolbar.set_property('visible', self.config.show_toolbar)

        self.bluetooth_available = util.bluetooth_available()

        self.config.connect_gtk_window(self.main_window, 'main_window')

        self.config.connect_gtk_paned('ui.gtk.state.main_window.paned_position', self.channelPaned)

        self.main_window.show()

        self.player_receiver = player.MediaPlayerDBusReceiver(self.on_played)

        self.gPodder.connect('key-press-event', self.on_key_press)

        self.episode_columns_menu = None
        self.config.add_observer(self.on_config_changed)

        self.shownotes_pane = Gtk.Box()
        self.shownotes_object = shownotes.get_shownotes(self.config.ui.gtk.html_shownotes, self.shownotes_pane)

        # Vertical paned for the episode list and shownotes
        self.vpaned = Gtk.Paned(orientation=Gtk.Orientation.VERTICAL)
        paned = self.vbox_episode_list.get_parent()
        self.vbox_episode_list.reparent(self.vpaned)
        self.vpaned.child_set_property(self.vbox_episode_list, 'resize', True)
        self.vpaned.child_set_property(self.vbox_episode_list, 'shrink', False)
        self.vpaned.pack2(self.shownotes_pane, resize=False, shrink=False)
        self.vpaned.show()

        # Minimum height for both episode list and shownotes
        self.vbox_episode_list.set_size_request(-1, 100)
        self.shownotes_pane.set_size_request(-1, 100)

        self.config.connect_gtk_paned('ui.gtk.state.main_window.episode_list_size',
                self.vpaned)
        paned.add2(self.vpaned)


        self.new_episodes_window = None

        self.download_status_model = DownloadStatusModel()
        self.download_queue_manager = download.DownloadQueueManager(self.config, self.download_status_model)

        self.config.connect_gtk_spinbutton('max_downloads', self.spinMaxDownloads)
        self.config.connect_gtk_togglebutton('max_downloads_enabled', self.cbMaxDownloads)
        self.config.connect_gtk_spinbutton('limit_rate_value', self.spinLimitDownloads)
        self.config.connect_gtk_togglebutton('limit_rate', self.cbLimitDownloads)

        # When the amount of maximum downloads changes, notify the queue manager
        changed_cb = lambda spinbutton: self.download_queue_manager.update_max_downloads()
        self.spinMaxDownloads.connect('value-changed', changed_cb)

        # Keep a reference to the last add podcast dialog instance
        self._add_podcast_dialog = None

        self.default_title = None
        self.set_title(_('gPodder'))

        self.cover_downloader = CoverDownloader()

        # Generate list models for podcasts and their episodes
        self.podcast_list_model = PodcastListModel(self.cover_downloader)
        self.apply_podcast_list_hide_boring()

        self.cover_downloader.register('cover-available', self.cover_download_finished)

        # Source IDs for timeouts for search-as-you-type
        self._podcast_list_search_timeout = None
        self._episode_list_search_timeout = None

        # Subscribed channels
        self.active_channel = None
        self.channels = self.model.get_podcasts()

        # For loading the list model
        self.episode_list_model = EpisodeListModel(self.config, self.on_episode_list_filter_changed)

        self.create_actions()

        # Init the treeviews that we use
        self.init_podcast_list_treeview()
        self.init_episode_list_treeview()
        self.init_download_list_treeview()

        self.download_tasks_seen = set()
        self.download_list_update_enabled = False
        self.download_task_monitors = set()

        # Set up the first instance of MygPoClient
        self.mygpo_client = my.MygPoClient(self.config)

        self.inject_extensions_menu()

        gpodder.user_extensions.on_ui_initialized(self.model,
                self.extensions_podcast_update_cb,
                self.extensions_episode_download_cb)

        gpodder.user_extensions.on_application_started()

        # load list of user applications for audio playback
        self.user_apps_reader = UserAppsReader(['audio', 'video'])
        util.run_in_background(self.user_apps_reader.read)

        # Now, update the feed cache, when everything's in place
        self.btnUpdateFeeds.show()
        self.feed_cache_update_cancelled = False
        self.update_podcast_list_model()

        self.message_area = None

        self.partial_downloads_indicator = None
        util.run_in_background(self.find_partial_downloads)

        # Start the auto-update procedure
        self._auto_update_timer_source_id = None
        if self.config.auto_update_feeds:
            self.restart_auto_update_timer()

        # Find expired (old) episodes and delete them
        old_episodes = list(common.get_expired_episodes(self.channels, self.config))
        if len(old_episodes) > 0:
            self.delete_episode_list(old_episodes, confirm=False)
            updated_urls = set(e.channel.url for e in old_episodes)
            self.update_podcast_list_model(updated_urls)

        # Do the initial sync with the web service
        if self.mygpo_client.can_access_webservice():
            util.idle_add(self.mygpo_client.flush, True)

        # First-time users should be asked if they want to see the OPML
        if self.options.subscribe:
            util.idle_add(self.subscribe_to_url, self.options.subscribe)
        elif not self.channels:
            self.on_itemUpdate_activate()
        elif self.config.software_update.check_on_startup:
            # Check for software updates from gpodder.org
            diff = time.time() - self.config.software_update.last_check
            if diff > (60*60*24)*self.config.software_update.interval:
                self.config.software_update.last_check = int(time.time())
                self.check_for_updates(silent=True)

<<<<<<< HEAD

    def create_actions(self):
        g = self.gPodder

        action = Gio.SimpleAction.new_stateful(
            'showEpisodeDescription', None, GLib.Variant.new_boolean(self.config.episode_list_descriptions))
        action.connect('activate', self.on_itemShowDescription_activate)
        g.add_action(action)

        action = Gio.SimpleAction.new_stateful(
            'viewHideBoringPodcasts', None, GLib.Variant.new_boolean(self.config.podcast_list_hide_boring))
        action.connect('activate', self.on_item_view_hide_boring_podcasts_toggled)
        g.add_action(action)

        value = EpisodeListModel.VIEWS[self.config.episode_list_view_mode or  EpisodeListModel.VIEW_ALL]
        action = Gio.SimpleAction.new_stateful(
            'viewEpisodes',  GLib.VariantType.new('s'), GLib.Variant.new_string(value))
        action.connect('activate', self.on_item_view_episodes_changed)
        g.add_action(action)

        action = Gio.SimpleAction.new('update', None)
        action.connect('activate', self.on_itemUpdate_activate)
        g.add_action(action)
        self.update_action = action

        action = Gio.SimpleAction.new('downloadAllNew', None)
        action.connect('activate', self.on_itemDownloadAllNew_activate)
        g.add_action(action)
        
        action = Gio.SimpleAction.new('removeOldEpisodes', None)
        action.connect('activate', self.on_itemRemoveOldEpisodes_activate)
        g.add_action(action)

        action = Gio.SimpleAction.new('discover', None)
        action.connect('activate', self.on_itemImportChannels_activate)
        g.add_action(action)

        action = Gio.SimpleAction.new('addChannel', None)
        action.connect('activate', self.on_itemAddChannel_activate)
        g.add_action(action)

        action = Gio.SimpleAction.new('massUnsubscribe', None)
        action.connect('activate', self.on_itemMassUnsubscribe_activate)
        g.add_action(action)

        action = Gio.SimpleAction.new('updateChannel', None)
        action.connect('activate', self.on_itemUpdateChannel_activate)
        g.add_action(action)
        self.update_channel_action = action

        action = Gio.SimpleAction.new('editChannel', None)
        action.connect('activate', self.on_itemEditChannel_activate)
        g.add_action(action)
        self.edit_channel_action = action

        action = Gio.SimpleAction.new('importFromFile', None)
        action.connect('activate', self.on_item_import_from_file_activate)
        g.add_action(action)

        action = Gio.SimpleAction.new('exportChannels', None)
        action.connect('activate', self.on_itemExportChannels_activate)
        g.add_action(action)

        action = Gio.SimpleAction.new('play', None)
        action.connect('activate', self.on_playback_selected_episodes)
        g.add_action(action)
        self.play_action = action

        action = Gio.SimpleAction.new('open', None)
        action.connect('activate', self.on_playback_selected_episodes)
        g.add_action(action)
        self.open_action = action

        action = Gio.SimpleAction.new('download', None)
        action.connect('activate', self.on_download_selected_episodes)
        g.add_action(action)
        self.download_action = action

        action = Gio.SimpleAction.new('cancel', None)
        action.connect('activate', self.on_item_cancel_download_activate)
        g.add_action(action)
        self.cancel_action = action

        action = Gio.SimpleAction.new('delete', None)
        action.connect('activate', self.on_btnDownloadedDelete_clicked)
        g.add_action(action)
        self.delete_action = action

        action = Gio.SimpleAction.new('toggleEpisodeNew', None)
        action.connect('activate', self.on_item_toggle_played_activate)
        g.add_action(action)
        self.toggle_episode_new_action = action

        action = Gio.SimpleAction.new('toggleEpisodeLock', None)
        action.connect('activate', self.on_item_toggle_lock_activate)
        g.add_action(action)
        self.toggle_episode_lock_action = action

        action = Gio.SimpleAction.new('toggleShownotes', None)
        action.connect('activate', self.on_shownotes_selected_episodes)
        g.add_action(action)

        action = Gio.SimpleAction.new_stateful(
            'showToolbar', None, GLib.Variant.new_boolean(self.config.show_toolbar))
        action.connect('activate', self.on_itemShowToolbar_activate)
        g.add_action(action)

        action = Gio.SimpleAction.new('sync', None)
        action.connect('activate', self.on_sync_to_device_activate)
        g.add_action(action)

        action = Gio.SimpleAction.new('updateYoutubeSubscriptions', None)
        action.connect('activate', self.on_update_youtube_subscriptions_activate)
        g.add_action(action)

=======
>>>>>>> f7572331
    def inject_extensions_menu(self):
        """
        Update Extras/Extensions menu.
        Called at startup and when en/dis-abling extenstions.
        """
        def gen_callback(label, callback):
<<<<<<< HEAD
            return lambda action, param: callback()

        for a in self.extensions_actions:
            self.gPodder.remove_action(a.get_property('name'))
        self.extensions_actions = []

        if self.extensions_menu is None:
            # insert menu section at startup (hides when empty)
            self.extensions_menu = Gio.Menu.new()
            menubar = self.application.get_menubar()
            for i in range(0, menubar.get_n_items()):
                menu = menubar.do_get_item_link(menubar, i, Gio.MENU_LINK_SUBMENU)
                menuname = menubar.get_item_attribute_value(i, Gio.MENU_ATTRIBUTE_LABEL, None)
                if menuname is not None and menuname.get_string() == 'E_xtras':
                    menu.append_section(_('Extensions'), self.extensions_menu)
        else:
            self.extensions_menu.remove_all()

        extension_entries = gpodder.user_extensions.on_create_menu()
        if extension_entries:
            # populate menu
            for i, (label, callback) in enumerate(extension_entries):
                action_id = 'extensions.action_%d' % i
                action = Gio.SimpleAction.new(action_id)
                action.connect('activate', gen_callback(label, callback))
                self.extensions_actions.append(action)
                self.gPodder.add_action(action)
                itm = Gio.MenuItem.new(label, 'win.' + action_id)
                self.extensions_menu.append_item(itm)
=======
            return lambda widget: callback()

        for action in self.extensions_actions:
            self.actiongroup1.remove_action(action)
        self.extensions_actions = []
        uimanager = self.uimanager1
        for merge_id in self.extensions_merge_ids:
            uimanager.remove_ui(merge_id)
        self.extensions_merge_ids = []

        extension_entries = gpodder.user_extensions.on_create_menu()
        if extension_entries:
            for i, (label, callback) in enumerate(extension_entries):
                action_id = "ext.action_%d" % i
                action = gtk.Action(action_id, label, label, None)
                action.connect('activate', gen_callback(label, callback))
                self.actiongroup1.add_action(action)
                self.extensions_actions.append(action)

                merge_id = uimanager.new_merge_id()
                uimanager.add_ui(merge_id, "ui/mainMenu/menuExtras", action_id, action_id, gtk.UI_MANAGER_MENUITEM, False)
                self.extensions_merge_ids.append(merge_id)
>>>>>>> f7572331

    def find_partial_downloads(self):
        def start_progress_callback(count):
            self.partial_downloads_indicator = ProgressIndicator(
                    _('Loading incomplete downloads'),
                    _('Some episodes have not finished downloading in a previous session.'),
                    False, self.get_dialog_parent())
            self.partial_downloads_indicator.on_message(N_('%(count)d partial file', '%(count)d partial files', count) % {'count':count})

            util.idle_add(self.wNotebook.set_current_page, 1)

        def progress_callback(title, progress):
            self.partial_downloads_indicator.on_message(title)
            self.partial_downloads_indicator.on_progress(progress)

        def finish_progress_callback(resumable_episodes):
            util.idle_add(self.partial_downloads_indicator.on_finished)
            self.partial_downloads_indicator = None

            if resumable_episodes:
                def offer_resuming():
                    self.download_episode_list_paused(resumable_episodes)
                    resume_all = Gtk.Button(_('Resume all'))
                    def on_resume_all(button):
                        selection = self.treeDownloads.get_selection()
                        selection.select_all()
                        selected_tasks, _, _, _, _, _ = self.downloads_list_get_selection()
                        selection.unselect_all()
                        self._for_each_task_set_status(selected_tasks, download.DownloadTask.QUEUED)
                        self.message_area.hide()
                    resume_all.connect('clicked', on_resume_all)

                    self.message_area = SimpleMessageArea(
                            _('Incomplete downloads from a previous session were found.'),
                            (resume_all,))
                    self.vboxDownloadStatusWidgets.attach(self.message_area, 0, -1, 1, 1)
                    self.message_area.show_all()
                    common.clean_up_downloads(delete_partial=False)
                util.idle_add(offer_resuming)
            else:
                util.idle_add(self.wNotebook.set_current_page, 0)

        common.find_partial_downloads(self.channels,
                start_progress_callback,
                progress_callback,
                finish_progress_callback)

    def episode_object_by_uri(self, uri):
        """Get an episode object given a local or remote URI

        This can be used to quickly access an episode object
        when all we have is its download filename or episode
        URL (e.g. from external D-Bus calls / signals, etc..)
        """
        if uri.startswith('/'):
            uri = 'file://' + urllib.parse.quote(uri)

        prefix = 'file://' + urllib.parse.quote(gpodder.downloads)

        # By default, assume we can't pre-select any channel
        # but can match episodes simply via the download URL
        is_channel = lambda c: True
        is_episode = lambda e: e.url == uri

        if uri.startswith(prefix):
            # File is on the local filesystem in the download folder
            # Try to reduce search space by pre-selecting the channel
            # based on the folder name of the local file

            filename = urllib.parse.unquote(uri[len(prefix):])
            file_parts = [_f for _f in filename.split(os.sep) if _f]

            if len(file_parts) != 2:
                return None

            foldername, filename = file_parts

            is_channel = lambda c: c.download_folder == foldername
            is_episode = lambda e: e.download_filename == filename

        # Deep search through channels and episodes for a match
        for channel in filter(is_channel, self.channels):
            for episode in filter(is_episode, channel.get_all_episodes()):
                return episode

        return None

    def on_played(self, start, end, total, file_uri):
        """Handle the "played" signal from a media player"""
        if start == 0 and end == 0 and total == 0:
            # Ignore bogus play event
            return
        elif end < start + 5:
            # Ignore "less than five seconds" segments,
            # as they can happen with seeking, etc...
            return

        logger.debug('Received play action: %s (%d, %d, %d)', file_uri, start, end, total)
        episode = self.episode_object_by_uri(file_uri)

        if episode is not None:
            file_type = episode.file_type()

            now = time.time()
            if total > 0:
                episode.total_time = total
            elif total == 0:
                # Assume the episode's total time for the action
                total = episode.total_time

            assert (episode.current_position_updated is None or
                    now >= episode.current_position_updated)

            episode.current_position = end
            episode.current_position_updated = now
            episode.mark(is_played=True)
            episode.save()
            self.episode_list_status_changed([episode])

            # Submit this action to the webservice
            self.mygpo_client.on_playback_full(episode, start, end, total)

    def on_add_remove_podcasts_mygpo(self):
        actions = self.mygpo_client.get_received_actions()
        if not actions:
            return False

        existing_urls = [c.url for c in self.channels]

        # Columns for the episode selector window - just one...
        columns = (
            ('description', None, None, _('Action')),
        )

        # A list of actions that have to be chosen from
        changes = []

        # Actions that are ignored (already carried out)
        ignored = []

        for action in actions:
            if action.is_add and action.url not in existing_urls:
                changes.append(my.Change(action))
            elif action.is_remove and action.url in existing_urls:
                podcast_object = None
                for podcast in self.channels:
                    if podcast.url == action.url:
                        podcast_object = podcast
                        break
                changes.append(my.Change(action, podcast_object))
            else:
                ignored.append(action)

        # Confirm all ignored changes
        self.mygpo_client.confirm_received_actions(ignored)

        def execute_podcast_actions(selected):
            # In the future, we might retrieve the title from gpodder.net here,
            # but for now, we just use "None" to use the feed-provided title
            title = None
            add_list = [(title, c.action.url)
                    for c in selected if c.action.is_add]
            remove_list = [c.podcast for c in selected if c.action.is_remove]

            # Apply the accepted changes locally
            self.add_podcast_list(add_list)
            self.remove_podcast_list(remove_list, confirm=False)

            # All selected items are now confirmed
            self.mygpo_client.confirm_received_actions(c.action for c in selected)

            # Revert the changes on the server
            rejected = [c.action for c in changes if c not in selected]
            self.mygpo_client.reject_received_actions(rejected)

        def ask():
            # We're abusing the Episode Selector again ;) -- thp
            gPodderEpisodeSelector(self.main_window, \
                    title=_('Confirm changes from gpodder.net'), \
                    instructions=_('Select the actions you want to carry out.'), \
                    episodes=changes, \
                    columns=columns, \
                    size_attribute=None, \
                    stock_ok_button=Gtk.STOCK_APPLY, \
                    callback=execute_podcast_actions, \
                    _config=self.config)

        # There are some actions that need the user's attention
        if changes:
            util.idle_add(ask)
            return True

        # We have no remaining actions - no selection happens
        return False

    def rewrite_urls_mygpo(self):
        # Check if we have to rewrite URLs since the last add
        rewritten_urls = self.mygpo_client.get_rewritten_urls()
        changed = False

        for rewritten_url in rewritten_urls:
            if not rewritten_url.new_url:
                continue

            for channel in self.channels:
                if channel.url == rewritten_url.old_url:
                    logger.info('Updating URL of %s to %s', channel,
                            rewritten_url.new_url)
                    channel.url = rewritten_url.new_url
                    channel.save()
                    changed = True
                    break

        if changed:
            util.idle_add(self.update_episode_list_model)

    def on_send_full_subscriptions(self):
        # Send the full subscription list to the gpodder.net client
        # (this will overwrite the subscription list on the server)
        indicator = ProgressIndicator(_('Uploading subscriptions'), \
                _('Your subscriptions are being uploaded to the server.'), \
                False, self.get_dialog_parent())

        try:
            self.mygpo_client.set_subscriptions([c.url for c in self.channels])
            util.idle_add(self.show_message, _('List uploaded successfully.'))
        except Exception as e:
            def show_error(e):
                message = str(e)
                if not message:
                    message = e.__class__.__name__
                self.show_message(message, \
                        _('Error while uploading'), \
                        important=True)
            util.idle_add(show_error, e)

        util.idle_add(indicator.on_finished)

    def on_button_subscribe_clicked(self, button):
        self.on_itemImportChannels_activate(button)

    def on_button_downloads_clicked(self, widget):
        self.downloads_window.show()

    def for_each_episode_set_task_status(self, episodes, status):
        episode_urls = set(episode.url for episode in episodes)
        model = self.treeDownloads.get_model()
        selected_tasks = [(Gtk.TreeRowReference.new(model, row.path), \
                           model.get_value(row.iter, \
                           DownloadStatusModel.C_TASK)) for row in model \
                           if model.get_value(row.iter, DownloadStatusModel.C_TASK).url \
                           in episode_urls]
        self._for_each_task_set_status(selected_tasks, status)

    def on_treeview_button_pressed(self, treeview, event):
        if event.window != treeview.get_bin_window():
            return False

        role = getattr(treeview, TreeViewHelper.ROLE)
        if role == TreeViewHelper.ROLE_EPISODES and event.button == 1:
            # Toggle episode "new" status by clicking the icon (bug 1432)
            result = treeview.get_path_at_pos(int(event.x), int(event.y))
            if result is not None:
                path, column, x, y = result
                # The user clicked the icon if she clicked in the first column
                # and the x position is in the area where the icon resides
                if (x < self.EPISODE_LIST_ICON_WIDTH and
                        column == treeview.get_columns()[0]):
                    model = treeview.get_model()
                    cursor_episode = model.get_value(model.get_iter(path),
                            EpisodeListModel.C_EPISODE)

                    new_value = cursor_episode.is_new
                    selected_episodes = self.get_selected_episodes()

                    # Avoid changing anything if the clicked episode is not
                    # selected already - otherwise update all selected
                    if cursor_episode in selected_episodes:
                        for episode in selected_episodes:
                            episode.mark(is_played=new_value)

                        self.update_episode_list_icons(selected=True)
                        self.update_podcast_list_model(selected=True)
                        return True

        return event.button == 3

    def on_treeview_podcasts_button_released(self, treeview, event):
        if event.window != treeview.get_bin_window():
            return False

        return self.treeview_channels_show_context_menu(treeview, event)

    def on_treeview_episodes_button_released(self, treeview, event):
        if event.window != treeview.get_bin_window():
            return False

        return self.treeview_available_show_context_menu(treeview, event)

    def on_treeview_downloads_button_released(self, treeview, event):
        if event.window != treeview.get_bin_window():
            return False

        return self.treeview_downloads_show_context_menu(treeview, event)

    def on_entry_search_podcasts_changed(self, editable):
        if self.hbox_search_podcasts.get_property('visible'):
            def set_search_term(self, text):
                self.podcast_list_model.set_search_term(text)
                self._podcast_list_search_timeout = None
                return False

            if self._podcast_list_search_timeout is not None:
                GObject.source_remove(self._podcast_list_search_timeout)
            self._podcast_list_search_timeout = GObject.timeout_add(
                    self.config.ui.gtk.live_search_delay,
                    set_search_term, self, editable.get_chars(0, -1))

    def on_entry_search_podcasts_key_press(self, editable, event):
        if event.keyval == Gdk.KEY_Escape:
            self.hide_podcast_search()
            return True

    def hide_podcast_search(self, *args):
        if self._podcast_list_search_timeout is not None:
            GObject.source_remove(self._podcast_list_search_timeout)
            self._podcast_list_search_timeout = None
        self.hbox_search_podcasts.hide()
        self.entry_search_podcasts.set_text('')
        self.podcast_list_model.set_search_term(None)
        self.treeChannels.grab_focus()

    def show_podcast_search(self, input_char):
        self.hbox_search_podcasts.show()
        self.entry_search_podcasts.insert_text(input_char, -1)
        self.entry_search_podcasts.grab_focus()
        self.entry_search_podcasts.set_position(-1)

    def init_podcast_list_treeview(self):
        # Set up podcast channel tree view widget
        column = Gtk.TreeViewColumn('')
        iconcell = Gtk.CellRendererPixbuf()
        iconcell.set_property('width', 45)
        column.pack_start(iconcell, False)
        column.add_attribute(iconcell, 'pixbuf', PodcastListModel.C_COVER)
        column.add_attribute(iconcell, 'visible', PodcastListModel.C_COVER_VISIBLE)

        namecell = Gtk.CellRendererText()
        namecell.set_property('ellipsize', Pango.EllipsizeMode.END)
        column.pack_start(namecell, True)
        column.add_attribute(namecell, 'markup', PodcastListModel.C_DESCRIPTION)

        iconcell = Gtk.CellRendererPixbuf()
        iconcell.set_property('xalign', 1.0)
        column.pack_start(iconcell, False)
        column.add_attribute(iconcell, 'pixbuf', PodcastListModel.C_PILL)
        column.add_attribute(iconcell, 'visible', PodcastListModel.C_PILL_VISIBLE)

        self.treeChannels.append_column(column)

        self.treeChannels.set_model(self.podcast_list_model.get_filtered_model())

        # When no podcast is selected, clear the episode list model
        selection = self.treeChannels.get_selection()
        def select_function(selection, model, path, path_currently_selected):
            url = model.get_value(model.get_iter(path), PodcastListModel.C_URL)
            return (url != '-')
        selection.set_select_function(select_function)#, full=True)

        # Set up type-ahead find for the podcast list
        def on_key_press(treeview, event):
            if event.keyval == Gdk.KEY_Right:
                self.treeAvailable.grab_focus()
            elif event.keyval in (Gdk.KEY_Up, Gdk.KEY_Down):
                # If section markers exist in the treeview, we want to
                # "jump over" them when moving the cursor up and down
                selection = self.treeChannels.get_selection()
                model, it = selection.get_selected()

                if event.keyval == Gdk.KEY_Up:
                    step = -1
                else:
                    step = 1

                path = model.get_path(it)
                while True:
                    path = (path[0]+step,)

                    if path[0] < 0:
                        # Valid paths must have a value >= 0
                        return True

                    try:
                        it = model.get_iter(path)
                    except ValueError:
                        # Already at the end of the list
                        return True

                    if model.get_value(it, PodcastListModel.C_URL) != '-':
                        break

                self.treeChannels.set_cursor(path)
            elif event.keyval == Gdk.KEY_Escape:
                self.hide_podcast_search()
            elif event.get_state() & Gdk.ModifierType.CONTROL_MASK:
                # Don't handle type-ahead when control is pressed (so shortcuts
                # with the Ctrl key still work, e.g. Ctrl+A, ...)
                return True
            elif event.keyval == Gdk.KEY_Delete:
                return False
            else:
                unicode_char_id = Gdk.keyval_to_unicode(event.keyval)
                # < 32 to intercept Delete and Tab events
                if unicode_char_id < 32:
                    return False
                input_char = chr(unicode_char_id)
                self.show_podcast_search(input_char)
            return True
        self.treeChannels.connect('key-press-event', on_key_press)

        self.treeChannels.connect('popup-menu', self.treeview_channels_show_context_menu)

        # Enable separators to the podcast list to separate special podcasts
        # from others (this is used for the "all episodes" view)
        self.treeChannels.set_row_separator_func(PodcastListModel.row_separator_func)

        TreeViewHelper.set(self.treeChannels, TreeViewHelper.ROLE_PODCASTS)

    def on_entry_search_episodes_changed(self, editable):
        if self.hbox_search_episodes.get_property('visible'):
            def set_search_term(self, text):
                self.episode_list_model.set_search_term(text)
                self._episode_list_search_timeout = None
                return False

            if self._episode_list_search_timeout is not None:
                GObject.source_remove(self._episode_list_search_timeout)
            self._episode_list_search_timeout = GObject.timeout_add(
                    self.config.ui.gtk.live_search_delay,
                    set_search_term, self, editable.get_chars(0, -1))

    def on_entry_search_episodes_key_press(self, editable, event):
        if event.keyval == Gdk.KEY_Escape:
            self.hide_episode_search()
            return True

    def hide_episode_search(self, *args):
        if self._episode_list_search_timeout is not None:
            GObject.source_remove(self._episode_list_search_timeout)
            self._episode_list_search_timeout = None
        self.hbox_search_episodes.hide()
        self.entry_search_episodes.set_text('')
        self.episode_list_model.set_search_term(None)
        self.treeAvailable.grab_focus()

    def show_episode_search(self, input_char):
        self.hbox_search_episodes.show()
        self.entry_search_episodes.insert_text(input_char, -1)
        self.entry_search_episodes.grab_focus()
        self.entry_search_episodes.set_position(-1)

    def set_episode_list_column(self, index, new_value):
        mask = (1 << index)
        if new_value:
            self.config.episode_list_columns |= mask
        else:
            self.config.episode_list_columns &= ~mask

    def update_episode_list_columns_visibility(self):
        columns = TreeViewHelper.get_columns(self.treeAvailable)
        for index, column in enumerate(columns):
            visible = bool(self.config.episode_list_columns & (1 << index))
            column.set_visible(visible)
            self.view_column_actions[index].set_state(GLib.Variant.new_boolean(visible))
        self.treeAvailable.columns_autosize()


    def on_episode_list_header_clicked(self, button, event):
        if event.button != 3:
            return False

        if self.episode_columns_menu is not None:
            self.episode_columns_menu.popup(None, None, None, None, event.button, event.time)

        return False

    def init_episode_list_treeview(self):
        self.episode_list_model.set_view_mode(self.config.episode_list_view_mode)

        self.treeAvailable.set_model(self.episode_list_model.get_filtered_model())

        TreeViewHelper.set(self.treeAvailable, TreeViewHelper.ROLE_EPISODES)

        iconcell = Gtk.CellRendererPixbuf()
        episode_list_icon_size = Gtk.icon_size_register('episode-list',
            EPISODE_LIST_ICON_SIZE, EPISODE_LIST_ICON_SIZE)
        iconcell.set_property('stock-size', episode_list_icon_size)
        iconcell.set_fixed_size(self.EPISODE_LIST_ICON_WIDTH, -1)

        namecell = Gtk.CellRendererText()
        namecell.set_property('ellipsize', Pango.EllipsizeMode.END)
        namecolumn = Gtk.TreeViewColumn(_('Episode'))
        namecolumn.pack_start(iconcell, False)
        namecolumn.add_attribute(iconcell, 'icon-name', EpisodeListModel.C_STATUS_ICON)
        namecolumn.pack_start(namecell, True)
        namecolumn.add_attribute(namecell, 'markup', EpisodeListModel.C_DESCRIPTION)
        namecolumn.set_sort_column_id(EpisodeListModel.C_DESCRIPTION)
        namecolumn.set_sizing(Gtk.TreeViewColumnSizing.AUTOSIZE)
        namecolumn.set_resizable(True)
        namecolumn.set_expand(True)

        lockcell = Gtk.CellRendererPixbuf()
        lockcell.set_fixed_size(40, -1)
        lockcell.set_property('stock-size', Gtk.IconSize.MENU)
        lockcell.set_property('icon-name', 'emblem-readonly')
        namecolumn.pack_start(lockcell, False)
        namecolumn.add_attribute(lockcell, 'visible', EpisodeListModel.C_LOCKED)

        sizecell = Gtk.CellRendererText()
        sizecell.set_property('xalign', 1)
        sizecolumn = Gtk.TreeViewColumn(_('Size'), sizecell, text=EpisodeListModel.C_FILESIZE_TEXT)
        sizecolumn.set_sort_column_id(EpisodeListModel.C_FILESIZE)

        timecell = Gtk.CellRendererText()
        timecell.set_property('xalign', 1)
        timecolumn = Gtk.TreeViewColumn(_('Duration'), timecell, text=EpisodeListModel.C_TIME)
        timecolumn.set_sort_column_id(EpisodeListModel.C_TOTAL_TIME)

        releasecell = Gtk.CellRendererText()
        releasecolumn = Gtk.TreeViewColumn(_('Released'), releasecell, text=EpisodeListModel.C_PUBLISHED_TEXT)
        releasecolumn.set_sort_column_id(EpisodeListModel.C_PUBLISHED)

        namecolumn.set_reorderable(True)
        self.treeAvailable.append_column(namecolumn)

        for itemcolumn in (sizecolumn, timecolumn, releasecolumn):
            itemcolumn.set_reorderable(True)
            self.treeAvailable.append_column(itemcolumn)
            TreeViewHelper.register_column(self.treeAvailable, itemcolumn)

        # Add context menu to all tree view column headers
        for column in self.treeAvailable.get_columns():
            label = Gtk.Label(label=column.get_title())
            label.show_all()
            column.set_widget(label)

            w = column.get_widget()
            while w is not None and not isinstance(w, Gtk.Button):
                w = w.get_parent()

            w.connect('button-release-event', self.on_episode_list_header_clicked)

        # For each column that can be shown/hidden, add a menu item
        self.view_column_actions = []
        columns = TreeViewHelper.get_columns(self.treeAvailable)

        def on_visible_toggled(action, param, index):
            state = action.get_state()
            self.set_episode_list_column(index, not state)
            action.set_state(GLib.Variant.new_boolean(not state))

        for index, column in enumerate(columns):
            name = 'showColumn%i' % index
            action = Gio.SimpleAction.new_stateful(
                name, None, GLib.Variant.new_boolean(False))
            action.connect('activate', on_visible_toggled, index)
            self.main_window.add_action(action)
            self.view_column_actions.append(action)
            self.application.menu_view_columns.insert(index, column.get_title(), 'win.' + name)

        self.episode_columns_menu = Gtk.Menu.new_from_model(self.application.menu_view_columns)
        self.episode_columns_menu.attach_to_widget(self.main_window)
        # Update the visibility of the columns and the check menu items
        self.update_episode_list_columns_visibility()

        # Set up type-ahead find for the episode list
        def on_key_press(treeview, event):
            if event.keyval == Gdk.KEY_Left:
                self.treeChannels.grab_focus()
            elif event.keyval == Gdk.KEY_Escape:
                if self.hbox_search_episodes.get_property('visible'):
                    self.hide_episode_search()
                else:
                    self.shownotes_object.hide_pane()
            elif event.get_state() & Gdk.ModifierType.CONTROL_MASK:
                # Don't handle type-ahead when control is pressed (so shortcuts
                # with the Ctrl key still work, e.g. Ctrl+A, ...)
                return False
            else:
                unicode_char_id = Gdk.keyval_to_unicode(event.keyval)
                # < 32 to intercept Delete and Tab events
                if unicode_char_id < 32:
                    return False
                input_char = chr(unicode_char_id)
                self.show_episode_search(input_char)
            return True
        self.treeAvailable.connect('key-press-event', on_key_press)

        self.treeAvailable.connect('popup-menu', self.treeview_available_show_context_menu)

        self.treeAvailable.enable_model_drag_source(Gdk.ModifierType.BUTTON1_MASK, \
                (('text/uri-list', 0, 0),), Gdk.DragAction.COPY)
        def drag_data_get(tree, context, selection_data, info, timestamp):
            uris = ['file://'+e.local_filename(create=False) \
                    for e in self.get_selected_episodes() \
                    if e.was_downloaded(and_exists=True)]
            uris.append('') # for the trailing '\r\n'
            selection_data.set(selection_data.target, 8, '\r\n'.join(uris))
        self.treeAvailable.connect('drag-data-get', drag_data_get)

        selection = self.treeAvailable.get_selection()
        selection.set_mode(Gtk.SelectionMode.MULTIPLE)
        selection.connect('changed', self.on_episode_list_selection_changed)

    def on_episode_list_selection_changed(self, selection):
        # Update the toolbar buttons
        self.play_or_download()
        # and the shownotes
        self.shownotes_object.set_episodes(self.get_selected_episodes())

    def init_download_list_treeview(self):
        # enable multiple selection support
        self.treeDownloads.get_selection().set_mode(Gtk.SelectionMode.MULTIPLE)
        self.treeDownloads.set_search_equal_func(TreeViewHelper.make_search_equal_func(DownloadStatusModel))

        # columns and renderers for "download progress" tab
        # First column: [ICON] Episodename
        column = Gtk.TreeViewColumn(_('Episode'))

        cell = Gtk.CellRendererPixbuf()
        cell.set_property('stock-size', Gtk.IconSize.BUTTON)
        column.pack_start(cell, False)
        column.add_attribute(cell, 'icon-name', \
                DownloadStatusModel.C_ICON_NAME)

        cell = Gtk.CellRendererText()
        cell.set_property('ellipsize', Pango.EllipsizeMode.END)
        column.pack_start(cell, True)
        column.add_attribute(cell, 'markup', DownloadStatusModel.C_NAME)
        column.set_sizing(Gtk.TreeViewColumnSizing.AUTOSIZE)
        column.set_expand(True)
        self.treeDownloads.append_column(column)

        # Second column: Progress
        cell = Gtk.CellRendererProgress()
        cell.set_property('yalign', .5)
        cell.set_property('ypad', 6)
        column = Gtk.TreeViewColumn(_('Progress'), cell,
                value=DownloadStatusModel.C_PROGRESS, \
                text=DownloadStatusModel.C_PROGRESS_TEXT)
        column.set_sizing(Gtk.TreeViewColumnSizing.AUTOSIZE)
        column.set_expand(False)
        self.treeDownloads.append_column(column)
        column.set_property('min-width', 150)
        column.set_property('max-width', 150)

        self.treeDownloads.set_model(self.download_status_model)
        TreeViewHelper.set(self.treeDownloads, TreeViewHelper.ROLE_DOWNLOADS)

        self.treeDownloads.connect('popup-menu', self.treeview_downloads_show_context_menu)

    def on_treeview_expose_event(self, treeview, ctx):
        model = treeview.get_model()
        if (model is not None and model.get_iter_first() is not None):
            return False

        role = getattr(treeview, TreeViewHelper.ROLE, None)
        if role is None:
            return False

        width = treeview.get_allocated_width()
        height= treeview.get_allocated_height()

        if role == TreeViewHelper.ROLE_EPISODES:
            if self.config.episode_list_view_mode != EpisodeListModel.VIEW_ALL:
                text = _('No episodes in current view')
            else:
                text = _('No episodes available')
        elif role == TreeViewHelper.ROLE_PODCASTS:
            if self.config.episode_list_view_mode != \
                    EpisodeListModel.VIEW_ALL and \
                    self.config.podcast_list_hide_boring and \
                    len(self.channels) > 0:
                text = _('No podcasts in this view')
            else:
                text = _('No subscriptions')
        elif role == TreeViewHelper.ROLE_DOWNLOADS:
            text = _('No active tasks')
        else:
            raise Exception('on_treeview_expose_event: unknown role')

        draw_text_box_centered(ctx, treeview, width, height, text, None, None)
        return True

    def enable_download_list_update(self):
        if not self.download_list_update_enabled:
            self.update_downloads_list()
            GObject.timeout_add(1500, self.update_downloads_list)
            self.download_list_update_enabled = True

    def cleanup_downloads(self):
        model = self.download_status_model

        all_tasks = [(Gtk.TreeRowReference.new(model, row.path), row[0]) for row in model]
        changed_episode_urls = set()
        for row_reference, task in all_tasks:
            if task.status in (task.DONE, task.CANCELLED):
                model.remove(model.get_iter(row_reference.get_path()))
                try:
                    # We don't "see" this task anymore - remove it;
                    # this is needed, so update_episode_list_icons()
                    # below gets the correct list of "seen" tasks
                    self.download_tasks_seen.remove(task)
                except KeyError as key_error:
                    pass
                changed_episode_urls.add(task.url)
                # Tell the task that it has been removed (so it can clean up)
                task.removed_from_list()

        # Tell the podcasts tab to update icons for our removed podcasts
        self.update_episode_list_icons(changed_episode_urls)

        # Update the downloads list one more time
        self.update_downloads_list(can_call_cleanup=False)

    def on_tool_downloads_toggled(self, toolbutton):
        if toolbutton.get_active():
            self.wNotebook.set_current_page(1)
        else:
            self.wNotebook.set_current_page(0)

    def add_download_task_monitor(self, monitor):
        self.download_task_monitors.add(monitor)
        model = self.download_status_model
        if model is None:
            model = ()
        for row in model:
            task = row[self.download_status_model.C_TASK]
            monitor.task_updated(task)

    def remove_download_task_monitor(self, monitor):
        self.download_task_monitors.remove(monitor)

    def set_download_progress(self, progress):
        gpodder.user_extensions.on_download_progress(progress)

    def update_downloads_list(self, can_call_cleanup=True):
        try:
            model = self.download_status_model

            downloading, synchronizing, failed, finished, queued, paused, others = 0, 0, 0, 0, 0, 0, 0
            total_speed, total_size, done_size = 0, 0, 0

            # Keep a list of all download tasks that we've seen
            download_tasks_seen = set()

            # Do not go through the list of the model is not (yet) available
            if model is None:
                model = ()

            for row in model:
                self.download_status_model.request_update(row.iter)

                task = row[self.download_status_model.C_TASK]
                speed, size, status, progress, activity = task.speed, task.total_size, task.status, task.progress, task.activity

                # Let the download task monitors know of changes
                for monitor in self.download_task_monitors:
                    monitor.task_updated(task)

                total_size += size
                done_size += size*progress

                download_tasks_seen.add(task)

                if (status == download.DownloadTask.DOWNLOADING and
                        activity == download.DownloadTask.ACTIVITY_DOWNLOAD):
                    downloading += 1
                    total_speed += speed
                elif (status == download.DownloadTask.DOWNLOADING and
                        activity == download.DownloadTask.ACTIVITY_SYNCHRONIZE):
                    synchronizing += 1
                elif status == download.DownloadTask.FAILED:
                    failed += 1
                elif status == download.DownloadTask.DONE:
                    finished += 1
                elif status == download.DownloadTask.QUEUED:
                    queued += 1
                elif status == download.DownloadTask.PAUSED:
                    paused += 1
                else:
                    others += 1

            # Remember which tasks we have seen after this run
            self.download_tasks_seen = download_tasks_seen

            text = [_('Progress')]
            if downloading + failed + queued + synchronizing > 0:
                s = []
                if downloading > 0:
                    s.append(N_('%(count)d active', '%(count)d active', downloading) % {'count':downloading})
                if synchronizing > 0:
                    s.append(N_('%(count)d active', '%(count)d active', synchronizing) % {'count':synchronizing})
                if failed > 0:
                    s.append(N_('%(count)d failed', '%(count)d failed', failed) % {'count':failed})
                if queued > 0:
                    s.append(N_('%(count)d queued', '%(count)d queued', queued) % {'count':queued})
                text.append(' (' + ', '.join(s)+')')
            self.labelDownloads.set_text(''.join(text))

            title = [self.default_title]

            # Accessing task.status_changed has the side effect of re-setting
            # the changed flag, but we only do it once here so that's okay
            channel_urls = [task.podcast_url for task in
                    self.download_tasks_seen if task.status_changed]
            episode_urls = [task.url for task in self.download_tasks_seen]


            if downloading > 0:
                title.append(N_('downloading %(count)d file', 'downloading %(count)d files', downloading) % {'count':downloading})

                if total_size > 0:
                    percentage = 100.0*done_size/total_size
                else:
                    percentage = 0.0
                self.set_download_progress(percentage/100)
                total_speed = util.format_filesize(total_speed)
                title[1] += ' (%d%%, %s/s)' % (percentage, total_speed)
            if synchronizing > 0:
                title.append(N_('synchronizing %(count)d file', 'synchronizing %(count)d files', synchronizing) % {'count':synchronizing})
            if queued > 0:
                title.append(N_('%(queued)d task queued', '%(queued)d tasks queued', queued) % {'queued':queued})
            if (downloading + synchronizing + queued)==0:
                self.set_download_progress(1.)
                self.downloads_finished(self.download_tasks_seen)
                gpodder.user_extensions.on_all_episodes_downloaded()
                logger.info('All tasks have finished.')

                # Remove finished episodes
                if self.config.auto_cleanup_downloads and can_call_cleanup:
                    self.cleanup_downloads()

                # Stop updating the download list here
                self.download_list_update_enabled = False

            self.gPodder.set_title(' - '.join(title))

            self.update_episode_list_icons(episode_urls)
            self.play_or_download()
            if channel_urls:
                self.update_podcast_list_model(channel_urls)

            return self.download_list_update_enabled
        except Exception as e:
            logger.error('Exception happened while updating download list.', exc_info=True)
            self.show_message('%s\n\n%s' % (_('Please report this problem and restart gPodder:'), str(e)), _('Unhandled exception'), important=True)
            # We return False here, so the update loop won't be called again,
            # that's why we require the restart of gPodder in the message.
            return False

    def on_config_changed(self, *args):
        util.idle_add(self._on_config_changed, *args)

    def _on_config_changed(self, name, old_value, new_value):
        if name == 'ui.gtk.toolbar':
            self.toolbar.set_property('visible', new_value)
        elif name == 'ui.gtk.episode_list.descriptions':
            self.update_episode_list_model()
        elif name in ('auto.update.enabled', 'auto.update.frequency'):
            self.restart_auto_update_timer()
        elif name in ('ui.gtk.podcast_list.all_episodes',
                'ui.gtk.podcast_list.sections'):
            # Force a update of the podcast list model
            self.update_podcast_list_model()
        elif name == 'ui.gtk.episode_list.columns':
            self.update_episode_list_columns_visibility()

    def on_treeview_query_tooltip(self, treeview, x, y, keyboard_tooltip, tooltip):
        # With get_bin_window, we get the window that contains the rows without
        # the header. The Y coordinate of this window will be the height of the
        # treeview header. This is the amount we have to subtract from the
        # event's Y coordinate to get the coordinate to pass to get_path_at_pos
        (x_bin, y_bin) = treeview.get_bin_window().get_position()
        y -= x_bin
        y -= y_bin
        (path, column, rx, ry) = treeview.get_path_at_pos( x, y) or (None,)*4

        if not getattr(treeview, TreeViewHelper.CAN_TOOLTIP) or x > 50 or (column is not None and column != treeview.get_columns()[0]):
            setattr(treeview, TreeViewHelper.LAST_TOOLTIP, None)
            return False

        if path is not None:
            model = treeview.get_model()
            iter = model.get_iter(path)
            role = getattr(treeview, TreeViewHelper.ROLE)

            if role == TreeViewHelper.ROLE_EPISODES:
                id = model.get_value(iter, EpisodeListModel.C_URL)
            elif role == TreeViewHelper.ROLE_PODCASTS:
                id = model.get_value(iter, PodcastListModel.C_URL)
                if id == '-':
                    # Section header - no tooltip here (for now at least)
                    return False

            last_tooltip = getattr(treeview, TreeViewHelper.LAST_TOOLTIP)
            if last_tooltip is not None and last_tooltip != id:
                setattr(treeview, TreeViewHelper.LAST_TOOLTIP, None)
                return False
            setattr(treeview, TreeViewHelper.LAST_TOOLTIP, id)

            if role == TreeViewHelper.ROLE_EPISODES:
                description = model.get_value(iter, EpisodeListModel.C_TOOLTIP)
                if description:
                    tooltip.set_text(description)
                else:
                    return False
            elif role == TreeViewHelper.ROLE_PODCASTS:
                channel = model.get_value(iter, PodcastListModel.C_CHANNEL)
                if channel is None or not hasattr(channel, 'title'):
                    return False
                error_str = model.get_value(iter, PodcastListModel.C_ERROR)
                if error_str:
                    error_str = _('Feedparser error: %s') % cgi.escape(error_str.strip())
                    error_str = '<span foreground="#ff0000">%s</span>' % error_str
                table = Gtk.Table(rows=3, columns=3)
                table.set_row_spacings(5)
                table.set_col_spacings(5)
                table.set_border_width(5)

                heading = Gtk.Label()
                heading.set_alignment(0, 1)
                heading.set_markup('<b><big>%s</big></b>\n<small>%s</small>' % (cgi.escape(channel.title), cgi.escape(channel.url)))
                table.attach(heading, 0, 1, 0, 1)

                table.attach(Gtk.HSeparator(), 0, 3, 1, 2)

                if len(channel.description) < 500:
                    description = channel.description
                else:
                    pos = channel.description.find('\n\n')
                    if pos == -1 or pos > 500:
                        description = channel.description[:498]+'[...]'
                    else:
                        description = channel.description[:pos]

                description = Gtk.Label(label=description)
                if error_str:
                    description.set_markup(error_str)
                description.set_alignment(0, 0)
                description.set_line_wrap(True)
                table.attach(description, 0, 3, 2, 3)

                table.show_all()
                tooltip.set_custom(table)

            return True

        setattr(treeview, TreeViewHelper.LAST_TOOLTIP, None)
        return False

    def treeview_allow_tooltips(self, treeview, allow):
        setattr(treeview, TreeViewHelper.CAN_TOOLTIP, allow)

    def treeview_handle_context_menu_click(self, treeview, event):
        if event is None:
            selection = treeview.get_selection()
            return selection.get_selected_rows()

        x, y = int(event.x), int(event.y)
        path, column, rx, ry = treeview.get_path_at_pos(x, y) or (None,)*4

        selection = treeview.get_selection()
        model, paths = selection.get_selected_rows()

        if path is None or (path not in paths and \
                event.button == 3):
            # We have right-clicked, but not into the selection,
            # assume we don't want to operate on the selection
            paths = []

        if path is not None and not paths and \
                event.button == 3:
            # No selection or clicked outside selection;
            # select the single item where we clicked
            treeview.grab_focus()
            treeview.set_cursor(path, column, 0)
            paths = [path]

        if not paths:
            # Unselect any remaining items (clicked elsewhere)
            if hasattr(treeview, 'is_rubber_banding_active'):
                if not treeview.is_rubber_banding_active():
                    selection.unselect_all()
            else:
                selection.unselect_all()

        return model, paths

    def downloads_list_get_selection(self, model=None, paths=None):
        if model is None and paths is None:
            selection = self.treeDownloads.get_selection()
            model, paths = selection.get_selected_rows()

        can_queue, can_cancel, can_pause, can_remove, can_force = (True,)*5
        selected_tasks = [(Gtk.TreeRowReference.new(model, path), \
                           model.get_value(model.get_iter(path), \
                           DownloadStatusModel.C_TASK)) for path in paths]

        for row_reference, task in selected_tasks:
            if task.status != download.DownloadTask.QUEUED:
                can_force = False
            if task.status not in (download.DownloadTask.PAUSED, \
                    download.DownloadTask.FAILED, \
                    download.DownloadTask.CANCELLED):
                can_queue = False
            if task.status not in (download.DownloadTask.PAUSED, \
                    download.DownloadTask.QUEUED, \
                    download.DownloadTask.DOWNLOADING, \
                    download.DownloadTask.FAILED):
                can_cancel = False
            if task.status not in (download.DownloadTask.QUEUED, \
                    download.DownloadTask.DOWNLOADING):
                can_pause = False
            if task.status not in (download.DownloadTask.CANCELLED, \
                    download.DownloadTask.FAILED, \
                    download.DownloadTask.DONE):
                can_remove = False

        return selected_tasks, can_queue, can_cancel, can_pause, can_remove, can_force

    def downloads_finished(self, download_tasks_seen):
        # Separate tasks into downloads & syncs
        # Since calling notify_as_finished or notify_as_failed clears the flag,
        # need to iterate through downloads & syncs separately, else all sync
        # tasks will have their flags cleared if we do downloads first

        def filter_by_activity(activity, tasks):
            return [task for task in tasks if task.activity == activity]

        download_tasks = filter_by_activity(download.DownloadTask.ACTIVITY_DOWNLOAD,
                download_tasks_seen)

        finished_downloads = [str(task)
                for task in download_tasks if task.notify_as_finished()]
        failed_downloads = ['%s (%s)' % (task, task.error_message)
                for task in download_tasks if task.notify_as_failed()]

        sync_tasks = filter_by_activity(download.DownloadTask.ACTIVITY_SYNCHRONIZE,
                download_tasks_seen)

        finished_syncs = [task for task in sync_tasks if task.notify_as_finished()]
        failed_syncs = [task for task in sync_tasks if task.notify_as_failed()]

        # Note that 'finished_ / failed_downloads' is a list of strings
        # Whereas 'finished_ / failed_syncs' is a list of SyncTask objects

        if finished_downloads and failed_downloads:
            message = self.format_episode_list(finished_downloads, 5)
            message += '\n\n<i>%s</i>\n' % _('Could not download some episodes:')
            message += self.format_episode_list(failed_downloads, 5)
            self.show_message(message, _('Downloads finished'))
        elif finished_downloads:
            message = self.format_episode_list(finished_downloads)
            self.show_message(message, _('Downloads finished'))
        elif failed_downloads:
            message = self.format_episode_list(failed_downloads)
            self.show_message(message, _('Downloads failed'))

        if finished_syncs and failed_syncs:
            message = self.format_episode_list(list(map((lambda task: str(task)),finished_syncs)), 5)
            message += '\n\n<i>%s</i>\n' % _('Could not sync some episodes:')
            message += self.format_episode_list(list(map((lambda task: str(task)),failed_syncs)), 5)
            self.show_message(message, _('Device synchronization finished'), True)
        elif finished_syncs:
            message = self.format_episode_list(list(map((lambda task: str(task)),finished_syncs)))
            self.show_message(message, _('Device synchronization finished'))
        elif failed_syncs:
            message = self.format_episode_list(list(map((lambda task: str(task)),failed_syncs)))
            self.show_message(message, _('Device synchronization failed'), True)

        # Do post-sync processing if required
        for task in finished_syncs:
            if self.config.device_sync.after_sync.mark_episodes_played:
                logger.info('Marking as played on transfer: %s', task.episode.url)
                task.episode.mark(is_played=True)

            if self.config.device_sync.after_sync.delete_episodes:
                logger.info('Removing episode after transfer: %s', task.episode.url)
                task.episode.delete_from_disk()

            self.sync_ui.device.close()

        # Update icon list to show changes, if any
        self.update_episode_list_icons(all=True)
        self.update_podcast_list_model()


    def format_episode_list(self, episode_list, max_episodes=10):
        """
        Format a list of episode names for notifications

        Will truncate long episode names and limit the amount of
        episodes displayed (max_episodes=10).

        The episode_list parameter should be a list of strings.
        """
        MAX_TITLE_LENGTH = 100

        result = []
        for title in episode_list[:min(len(episode_list), max_episodes)]:
            # Bug 1834: make sure title is a unicode string,
            # so it may be cut correctly on UTF-8 char boundaries
            title = util.convert_bytes(title)
            if len(title) > MAX_TITLE_LENGTH:
                middle = (MAX_TITLE_LENGTH//2)-2
                title = '%s...%s' % (title[0:middle], title[-middle:])
            result.append(cgi.escape(title))
            result.append('\n')

        more_episodes = len(episode_list) - max_episodes
        if more_episodes > 0:
            result.append('(...')
            result.append(N_('%(count)d more episode', '%(count)d more episodes', more_episodes) % {'count':more_episodes})
            result.append('...)')

        return (''.join(result)).strip()

    def _for_each_task_set_status(self, tasks, status, force_start=False):
        episode_urls = set()
        model = self.treeDownloads.get_model()
        for row_reference, task in tasks:
            if status == download.DownloadTask.QUEUED:
                # Only queue task when its paused/failed/cancelled (or forced)
                if task.status in (task.PAUSED, task.FAILED, task.CANCELLED) or force_start:
                    if force_start:
                        self.download_queue_manager.force_start_task(task)
                    else:
                        self.download_queue_manager.queue_task(task)
                    self.enable_download_list_update()
            elif status == download.DownloadTask.CANCELLED:
                # Cancelling a download allowed when downloading/queued
                if task.status in (task.QUEUED, task.DOWNLOADING):
                    task.status = status
                # Cancelling paused/failed downloads requires a call to .run()
                elif task.status in (task.PAUSED, task.FAILED):
                    task.status = status
                    # Call run, so the partial file gets deleted
                    task.run()
            elif status == download.DownloadTask.PAUSED:
                # Pausing a download only when queued/downloading
                if task.status in (task.DOWNLOADING, task.QUEUED):
                    task.status = status
            elif status is None:
                # Remove the selected task - cancel downloading/queued tasks
                if task.status in (task.QUEUED, task.DOWNLOADING):
                    task.status = task.CANCELLED
                model.remove(model.get_iter(row_reference.get_path()))
                # Remember the URL, so we can tell the UI to update
                try:
                    # We don't "see" this task anymore - remove it;
                    # this is needed, so update_episode_list_icons()
                    # below gets the correct list of "seen" tasks
                    self.download_tasks_seen.remove(task)
                except KeyError as key_error:
                    pass
                episode_urls.add(task.url)
                # Tell the task that it has been removed (so it can clean up)
                task.removed_from_list()
            else:
                # We can (hopefully) simply set the task status here
                task.status = status
        # Tell the podcasts tab to update icons for our removed podcasts
        self.update_episode_list_icons(episode_urls)
        # Update the tab title and downloads list
        self.update_downloads_list()

    def treeview_downloads_show_context_menu(self, treeview, event=None):
        model, paths = self.treeview_handle_context_menu_click(treeview, event)
        if not paths:
            if not hasattr(treeview, 'is_rubber_banding_active'):
                return True
            else:
                return not treeview.is_rubber_banding_active()

        if event is None or event.button == 3:
            selected_tasks, can_queue, can_cancel, can_pause, can_remove, can_force = \
                    self.downloads_list_get_selection(model, paths)

            def make_menu_item(label, icon_name, tasks=None, status=None, sensitive=True, force_start=False, action=None):
                # This creates a menu item for selection-wide actions
                item = Gtk.ImageMenuItem.new_with_mnemonic(label)
                if icon_name is not None:
                    item.set_image(Gtk.Image.new_from_icon_name(icon_name, Gtk.IconSize.MENU))
                if action is not None:
                    item.connect('activate', action)
                else:
                    item.connect('activate', lambda item: self._for_each_task_set_status(tasks, status, force_start))
                item.set_sensitive(sensitive)
                return item

            def move_selected_items_up(menu_item):
                selection = self.treeDownloads.get_selection()
                model, selected_paths = selection.get_selected_rows()
                for path in selected_paths:
                    index_above = path[0]-1
                    if index_above < 0:
                        return
                    task = model.get_value(
                            model.get_iter(path),
                            DownloadStatusModel.C_TASK)
                    model.move_before(
                            model.get_iter(path),
                            model.get_iter((index_above,)))

            def move_selected_items_down(menu_item):
                selection = self.treeDownloads.get_selection()
                model, selected_paths = selection.get_selected_rows()
                for path in reversed(selected_paths):
                    index_below = path[0]+1
                    if index_below >= len(model):
                        return
                    task = model.get_value(
                            model.get_iter(path),
                            DownloadStatusModel.C_TASK)
                    model.move_after(
                            model.get_iter(path),
                            model.get_iter((index_below,)))

            menu = Gtk.Menu()

            if can_force:
                menu.append(make_menu_item(_('Start download now'), 'document-save', selected_tasks, download.DownloadTask.QUEUED, force_start=True))
            else:
                menu.append(make_menu_item(_('Download'), 'document-save', selected_tasks, download.DownloadTask.QUEUED, can_queue))
            menu.append(make_menu_item(_('Cancel'), 'media-playback-stop', selected_tasks, download.DownloadTask.CANCELLED, can_cancel))
            menu.append(make_menu_item(_('Pause'), 'media-playback-pause', selected_tasks, download.DownloadTask.PAUSED, can_pause))
            menu.append(Gtk.SeparatorMenuItem())
            menu.append(make_menu_item(_('Move up'), 'go-up', action=move_selected_items_up))
            menu.append(make_menu_item(_('Move down'), 'go-down', action=move_selected_items_down))
            menu.append(Gtk.SeparatorMenuItem())
            menu.append(make_menu_item(_('Remove from list'), 'list-remove', selected_tasks, sensitive=can_remove))

            menu.attach_to_widget(treeview)
            menu.show_all()

            if event is None:
                func = TreeViewHelper.make_popup_position_func(treeview)
                menu.popup(None, None, func, None, 3, Gtk.get_current_event_time())
            else:
                menu.popup(None, None, None, None, event.button, event.time)
            return True

    def on_mark_episodes_as_old(self, item):
        assert self.active_channel is not None

        for episode in self.active_channel.get_all_episodes():
            if not episode.was_downloaded(and_exists=True):
                episode.mark(is_played=True)

        self.update_podcast_list_model(selected=True)
        self.update_episode_list_icons(all=True)

    def on_open_download_folder(self, item):
        assert self.active_channel is not None
        util.gui_open(self.active_channel.save_dir)

    def treeview_channels_show_context_menu(self, treeview, event=None):
        model, paths = self.treeview_handle_context_menu_click(treeview, event)
        if not paths:
            return True

        # Check for valid channel id, if there's no id then
        # assume that it is a proxy channel or equivalent
        # and cannot be operated with right click
        if self.active_channel.id is None:
            return True

        if event is None or event.button == 3:
            menu = Gtk.Menu()

            item = Gtk.ImageMenuItem( _('Update podcast'))
            item.set_image(Gtk.Image.new_from_icon_name('view-refresh', Gtk.IconSize.MENU))
            item.set_action_name('win.updateChannel')
            menu.append(item)

            menu.append(Gtk.SeparatorMenuItem())

            item = Gtk.MenuItem(_('Open download folder'))
            item.connect('activate', self.on_open_download_folder)
            menu.append(item)

            menu.append(Gtk.SeparatorMenuItem())

            item = Gtk.MenuItem(_('Mark episodes as old'))
            item.connect('activate', self.on_mark_episodes_as_old)
            menu.append(item)

            item = Gtk.CheckMenuItem(_('Archive'))
            item.set_active(self.active_channel.auto_archive_episodes)
            item.connect('activate', self.on_channel_toggle_lock_activate)
            menu.append(item)

            item = Gtk.ImageMenuItem(_('Delete podcast'))
            item.set_image(Gtk.Image.new_from_icon_name('edit-delete', Gtk.IconSize.MENU))
            item.connect( 'activate', self.on_itemRemoveChannel_activate)
            menu.append( item)

            result = gpodder.user_extensions.on_channel_context_menu(self.active_channel)
            if result:
                menu.append(Gtk.SeparatorMenuItem())
                for label, callback in result:
                    item = Gtk.MenuItem(label)
                    item.connect('activate', lambda item, callback: callback(self.active_channel), callback)
                    menu.append(item)

            menu.append(Gtk.SeparatorMenuItem())

            item = Gtk.ImageMenuItem(_('Podcast settings'))
            item.set_image(Gtk.Image.new_from_icon_name('document-properties', Gtk.IconSize.MENU))
            item.set_action_name('win.editChannel')
            menu.append(item)

            menu.attach_to_widget(treeview)
            menu.show_all()
            # Disable tooltips while we are showing the menu, so
            # the tooltip will not appear over the menu
            self.treeview_allow_tooltips(self.treeChannels, False)
            menu.connect('deactivate', lambda menushell: self.treeview_allow_tooltips(self.treeChannels, True))

            if event is None:
                func = TreeViewHelper.make_popup_position_func(treeview)
                menu.popup(None, None, func, None, 3, Gtk.get_current_event_time())
            else:
                menu.popup(None, None, None, None, event.button, event.time)

            return True

    def cover_download_finished(self, channel, pixbuf):
        """
        The Cover Downloader calls this when it has finished
        downloading (or registering, if already downloaded)
        a new channel cover, which is ready for displaying.
        """
        util.idle_add(self.podcast_list_model.add_cover_by_channel,
                channel, pixbuf)

    @staticmethod
    def build_filename(filename, extension):
        filename = util.sanitize_filename(filename)
        if not filename.endswith(extension):
            filename += extension
        return filename

    def save_episodes_as_file(self, episodes):
        PRIVATE_FOLDER_ATTRIBUTE = '_save_episodes_as_file_folder'
        folder = getattr(self, PRIVATE_FOLDER_ATTRIBUTE, None)
        (notCancelled, folder) = self.show_folder_select_dialog(initial_directory=folder)
        setattr(self, PRIVATE_FOLDER_ATTRIBUTE, folder)

        if notCancelled:
            for episode in episodes:
                if episode.was_downloaded(and_exists=True):
                    copy_from = episode.local_filename(create=False)
                    assert copy_from is not None

                    base, extension = os.path.splitext(copy_from)
                    filename = self.build_filename(episode.sync_filename(), extension)
                    copy_to = os.path.join(folder, filename)
                    try:
                        shutil.copyfile(copy_from, copy_to)
                    except (OSError, IOError) as e:
                        # Remove characters not supported by VFAT (#282)
                        new_filename = re.sub(r"[\"*/:<>?\\|]", "_", filename)
                        destination = os.path.join(folder, new_filename)
                        if (copy_to != destination):
                            shutil.copyfile(copy_from, destination)
                        else:
                            raise

    def copy_episodes_bluetooth(self, episodes):
        episodes_to_copy = [e for e in episodes if e.was_downloaded(and_exists=True)]

        def convert_and_send_thread(episode):
            for episode in episodes:
                filename = episode.local_filename(create=False)
                assert filename is not None
                (base, ext) = os.path.splitext(filename)
                destfile = self.build_fileName(episode.sync_filename(), ext)
                destfile = os.path.join(tempfile.gettempdir(), destfile)

                try:
                    shutil.copyfile(filename, destfile)
                    util.bluetooth_send_file(destfile)
                except:
                    logger.error('Cannot copy "%s" to "%s".', filename, destfile)
                    self.notification(_('Error converting file.'), _('Bluetooth file transfer'), important=True)

                util.delete_file(destfile)

        util.run_in_background(lambda: convert_and_send_thread(episodes_to_copy))

    def _add_sub_menu(self, menu, label):
        root_item = Gtk.MenuItem(label)
        menu.append(root_item)
        sub_menu = Gtk.Menu()
        root_item.set_submenu(sub_menu)
        return sub_menu

    def _submenu_item_activate_hack(self, item, callback, *args):
        # See http://stackoverflow.com/questions/5221326/submenu-item-does-not-call-function-with-working-solution
        # Note that we can't just call the callback on button-press-event, as
        # it might be blocking (see http://gpodder.org/bug/1778), so we run
        # this in the GUI thread at a later point in time (util.idle_add).
        # Also, we also have to connect to the activate signal, as this is the
        # only signal that is fired when keyboard navigation is used.

        # It can happen that both (button-release-event and activate) signals
        # are fired, and we must avoid calling the callback twice. We do this
        # using a semaphore and only acquiring (but never releasing) it, making
        # sure that the util.idle_add() call below is only ever called once.
        only_once = threading.Semaphore(1)

        def handle_event(item, event=None):
            if only_once.acquire(False):
                util.idle_add(callback, *args)

        item.connect('button-press-event', handle_event)
        item.connect('activate', handle_event)

    def treeview_available_show_context_menu(self, treeview, event=None):
        model, paths = self.treeview_handle_context_menu_click(treeview, event)
        if not paths:
            if not hasattr(treeview, 'is_rubber_banding_active'):
                return True
            else:
                return not treeview.is_rubber_banding_active()

        if event is None or event.button == 3:
            episodes = self.get_selected_episodes()
            any_locked = any(e.archive for e in episodes)
            any_new = any(e.is_new for e in episodes)
            downloaded = all(e.was_downloaded(and_exists=True) for e in episodes)
            downloading = any(e.downloading for e in episodes)

            menu = Gtk.Menu()

            (can_play, can_download, can_cancel, can_delete, open_instead_of_play) = self.play_or_download()

            if open_instead_of_play:
                item = Gtk.ImageMenuItem(Gtk.STOCK_OPEN)
            elif downloaded:
                item = Gtk.ImageMenuItem(_('Play'))
                item.set_image(Gtk.Image.new_from_icon_name('media-playback-start', Gtk.IconSize.MENU))
            else:
                if downloading:
                    item = Gtk.ImageMenuItem(_('Preview'))
                else:
                    item = Gtk.ImageMenuItem(_('Stream'))
                item.set_image(Gtk.Image.new_from_icon_name('media-playback-start', Gtk.IconSize.MENU))

            item.set_sensitive(can_play)
            item.connect('activate', self.on_playback_selected_episodes)
            menu.append(item)

            if not can_cancel:
                item = Gtk.ImageMenuItem(_('Download'))
                item.set_image(Gtk.Image.new_from_icon_name('document-save', Gtk.IconSize.MENU))
                item.set_action_name('win.download')
                menu.append(item)
            else:
                item = Gtk.ImageMenuItem.new_with_mnemonic(_('_Cancel'))
                item.set_action_name('win.cancel')
                menu.append(item)

            item = Gtk.ImageMenuItem.new_with_mnemonic(_('_Delete'))
            item.set_image(Gtk.Image.new_from_icon_name('edit-delete', Gtk.IconSize.MENU))
            item.set_action_name('win.delete')
            menu.append(item)

            result = gpodder.user_extensions.on_episodes_context_menu(episodes)
            if result:
                menu.append(Gtk.SeparatorMenuItem())
                submenus = {}
                for label, callback in result:
                    key, sep, title = label.rpartition('/')
                    item = Gtk.ImageMenuItem(title)
                    self._submenu_item_activate_hack(item, callback, episodes)
                    if key:
                        if key not in submenus:
                            sub_menu = self._add_sub_menu(menu, key)
                            submenus[key] = sub_menu
                        else:
                            sub_menu = submenus[key]
                        sub_menu.append(item)
                    else:
                        menu.append(item)

            # Ok, this probably makes sense to only display for downloaded files
            if downloaded:
                menu.append(Gtk.SeparatorMenuItem())
                share_menu = self._add_sub_menu(menu, _('Send to'))

                item = Gtk.ImageMenuItem(_('Local folder'))
                item.set_image(Gtk.Image.new_from_icon_name('folder', Gtk.IconSize.MENU))
                self._submenu_item_activate_hack(item, self.save_episodes_as_file, episodes)
                share_menu.append(item)
                if self.bluetooth_available:
                    item = Gtk.ImageMenuItem(_('Bluetooth device'))
                    item.set_image(Gtk.Image.new_from_icon_name('bluetooth', Gtk.IconSize.MENU))
                    self._submenu_item_activate_hack(item, self.copy_episodes_bluetooth, episodes)
                    share_menu.append(item)

            menu.append(Gtk.SeparatorMenuItem())

            item = Gtk.CheckMenuItem(_('New'))
            item.set_active(any_new)
            if any_new:
                item.connect('activate', lambda w: self.mark_selected_episodes_old())
            else:
                item.connect('activate', lambda w: self.mark_selected_episodes_new())
            menu.append(item)

            if downloaded:
                item = Gtk.CheckMenuItem(_('Archive'))
                item.set_active(any_locked)
                item.connect('activate', lambda w: self.on_item_toggle_lock_activate( w, False, not any_locked))
                menu.append(item)

            menu.append(Gtk.SeparatorMenuItem())
            # Single item, add episode information menu item
            item = Gtk.ImageMenuItem(_('Episode details'))
            item.set_image(Gtk.Image.new_from_icon_name( 'dialog-information', Gtk.IconSize.MENU))
            item.set_action_name('win.toggleShownotes')
            menu.append(item)

            menu.attach_to_widget(treeview)
            menu.show_all()
            # Disable tooltips while we are showing the menu, so
            # the tooltip will not appear over the menu
            self.treeview_allow_tooltips(self.treeAvailable, False)
            menu.connect('deactivate', lambda menushell: self.treeview_allow_tooltips(self.treeAvailable, True))
            if event is None:
                func = TreeViewHelper.make_popup_position_func(treeview)
                menu.popup(None, None, func, None, 3, Gtk.get_current_event_time())
            else:
                menu.popup(None, None, None, None, event.button, event.time)

            return True

    def set_title(self, new_title):
        self.default_title = new_title
        self.gPodder.set_title(new_title)

    def update_episode_list_icons(self, urls=None, selected=False, all=False):
        """
        Updates the status icons in the episode list.

        If urls is given, it should be a list of URLs
        of episodes that should be updated.

        If urls is None, set ONE OF selected, all to
        True (the former updates just the selected
        episodes and the latter updates all episodes).
        """
        descriptions = self.config.episode_list_descriptions

        if urls is not None:
            # We have a list of URLs to walk through
            self.episode_list_model.update_by_urls(urls, descriptions)
        elif selected and not all:
            # We should update all selected episodes
            selection = self.treeAvailable.get_selection()
            model, paths = selection.get_selected_rows()
            for path in reversed(paths):
                iter = model.get_iter(path)
                self.episode_list_model.update_by_filter_iter(iter, descriptions)
        elif all and not selected:
            # We update all (even the filter-hidden) episodes
            self.episode_list_model.update_all(descriptions)
        else:
            # Wrong/invalid call - have to specify at least one parameter
            raise ValueError('Invalid call to update_episode_list_icons')

    def episode_list_status_changed(self, episodes):
        self.update_episode_list_icons(set(e.url for e in episodes))
        self.update_podcast_list_model(set(e.channel.url for e in episodes))
        self.db.commit()

    def streaming_possible(self):
        # User has to have a media player set on the Desktop, or else we
        # would probably open the browser when giving a URL to xdg-open..
        return (self.config.player and self.config.player != 'default')

    def playback_episodes_for_real(self, episodes):
        groups = collections.defaultdict(list)
        for episode in episodes:
            file_type = episode.file_type()
            if file_type == 'video' and self.config.videoplayer and \
                    self.config.videoplayer != 'default':
                player = self.config.videoplayer
            elif file_type == 'audio' and self.config.player and \
                    self.config.player != 'default':
                player = self.config.player
            else:
                player = 'default'

            # Mark episode as played in the database
            episode.playback_mark()
            self.mygpo_client.on_playback([episode])

            fmt_ids = youtube.get_fmt_ids(self.config.youtube)
            vimeo_fmt = self.config.vimeo.fileformat

            allow_partial = (player != 'default')
            filename = episode.get_playback_url(fmt_ids, vimeo_fmt, allow_partial)

            # Determine the playback resume position - if the file
            # was played 100%, we simply start from the beginning
            resume_position = episode.current_position
            if resume_position == episode.total_time:
                resume_position = 0

            # If Panucci is configured, use D-Bus to call it
            if player == 'panucci':
                try:
                    PANUCCI_NAME = 'org.panucci.panucciInterface'
                    PANUCCI_PATH = '/panucciInterface'
                    PANUCCI_INTF = 'org.panucci.panucciInterface'
                    o = gpodder.dbus_session_bus.get_object(PANUCCI_NAME, PANUCCI_PATH)
                    i = dbus.Interface(o, PANUCCI_INTF)

                    def on_reply(*args):
                        pass

                    def error_handler(filename, err):
                        logger.error('Exception in D-Bus call: %s', str(err))

                        # Fallback: use the command line client
                        for command in util.format_desktop_command('panucci', \
                                [filename]):
                            logger.info('Executing: %s', repr(command))
                            subprocess.Popen(command)

                    on_error = lambda err: error_handler(filename, err)

                    # This method only exists in Panucci > 0.9 ('new Panucci')
                    i.playback_from(filename, resume_position, \
                            reply_handler=on_reply, error_handler=on_error)

                    continue # This file was handled by the D-Bus call
                except Exception as e:
                    logger.error('Calling Panucci using D-Bus', exc_info=True)

            groups[player].append(filename)

        # Open episodes with system default player
        if 'default' in groups:
            for filename in groups['default']:
                logger.debug('Opening with system default: %s', filename)
                util.gui_open(filename)
            del groups['default']

        # For each type now, go and create play commands
        for group in groups:
            for command in util.format_desktop_command(group, groups[group], resume_position):
                logger.debug('Executing: %s', repr(command))
                subprocess.Popen(command)

        # Persist episode status changes to the database
        self.db.commit()

        # Flush updated episode status
        if self.mygpo_client.can_access_webservice():
            self.mygpo_client.flush()

    def playback_episodes(self, episodes):
        # We need to create a list, because we run through it more than once
        episodes = list(Model.sort_episodes_by_pubdate(e for e in episodes if \
               e.was_downloaded(and_exists=True) or self.streaming_possible()))

        try:
            self.playback_episodes_for_real(episodes)
        except Exception as e:
            logger.error('Error in playback!', exc_info=True)
            self.show_message(_('Please check your media player settings in the preferences dialog.'), \
                    _('Error opening player'))

        self.episode_list_status_changed(episodes)

    def play_or_download(self):
        if self.wNotebook.get_current_page() > 0:
            self.toolCancel.set_sensitive(True)
            return (False, False, False, False, False, False)

        ( can_play, can_download, can_cancel, can_delete ) = (False,)*4
        ( is_played, is_locked ) = (False,)*2

        open_instead_of_play = False

        selection = self.treeAvailable.get_selection()
        if selection.count_selected_rows() > 0:
            (model, paths) = selection.get_selected_rows()

            for path in paths:
                try:
                    episode = model.get_value(model.get_iter(path), EpisodeListModel.C_EPISODE)
                    if episode is None:
                        logger.info('Invalid episode at path %s', str(path))
                        continue
                except TypeError as te:
                    logger.error('Invalid episode at path %s', str(path))
                    continue

                if episode.file_type() not in ('audio', 'video'):
                    open_instead_of_play = True

                if episode.was_downloaded():
                    can_play = episode.was_downloaded(and_exists=True)
                    is_played = not episode.is_new
                    is_locked = episode.archive
                    if not can_play:
                        can_download = True
                else:
                    if episode.downloading:
                        can_cancel = True
                    else:
                        can_download = True

            can_download = can_download and not can_cancel
            can_play = self.streaming_possible() or (can_play and not can_cancel and not can_download)
            can_delete = not can_cancel

        if open_instead_of_play:
           self.toolPlay.set_stock_id(Gtk.STOCK_OPEN)
        else:
           self.toolPlay.set_stock_id(Gtk.STOCK_MEDIA_PLAY)
        self.toolPlay.set_sensitive(can_play)
        self.toolDownload.set_sensitive(can_download)
        self.toolCancel.set_sensitive(can_cancel)

        self.cancel_action.set_enabled(can_cancel)
        self.download_action.set_enabled(can_download)
        self.open_action.set_enabled(can_play and open_instead_of_play)
        self.play_action.set_enabled(can_play and not open_instead_of_play)
        self.delete_action.set_enabled(can_delete)
        self.toggle_episode_new_action.set_enabled(can_play)
        self.toggle_episode_lock_action.set_enabled(can_play)
        # XXX: how to hide menu items?
        #self.itemOpenSelected.set_visible(open_instead_of_play)
        #self.itemPlaySelected.set_visible(not open_instead_of_play)

        return (can_play, can_download, can_cancel, can_delete, open_instead_of_play)

    def on_cbMaxDownloads_toggled(self, widget, *args):
        self.spinMaxDownloads.set_sensitive(self.cbMaxDownloads.get_active())

    def on_cbLimitDownloads_toggled(self, widget, *args):
        self.spinLimitDownloads.set_sensitive(self.cbLimitDownloads.get_active())

    def episode_new_status_changed(self, urls):
        self.update_podcast_list_model()
        self.update_episode_list_icons(urls)

    def update_podcast_list_model(self, urls=None, selected=False, select_url=None,
            sections_changed=False):
        """Update the podcast list treeview model

        If urls is given, it should list the URLs of each
        podcast that has to be updated in the list.

        If selected is True, only update the model contents
        for the currently-selected podcast - nothing more.

        The caller can optionally specify "select_url",
        which is the URL of the podcast that is to be
        selected in the list after the update is complete.
        This only works if the podcast list has to be
        reloaded; i.e. something has been added or removed
        since the last update of the podcast list).
        """
        selection = self.treeChannels.get_selection()
        model, iter = selection.get_selected()

        is_section = lambda r: r[PodcastListModel.C_URL] == '-'
        is_separator = lambda r: r[PodcastListModel.C_SEPARATOR]
        sections_active = any(is_section(x) for x in self.podcast_list_model)

        if self.config.podcast_list_view_all:
            # Update "all episodes" view in any case (if enabled)
            self.podcast_list_model.update_first_row()
            # List model length minus 1, because of "All"
            list_model_length = len(self.podcast_list_model) - 1
        else:
            list_model_length = len(self.podcast_list_model)

        force_update = (sections_active != self.config.podcast_list_sections or
                sections_changed)

        # Filter items in the list model that are not podcasts, so we get the
        # correct podcast list count (ignore section headers and separators)
        is_not_podcast = lambda r: is_section(r) or is_separator(r)
        list_model_length -= len(list(filter(is_not_podcast, self.podcast_list_model)))

        if selected and not force_update:
            # very cheap! only update selected channel
            if iter is not None:
                # If we have selected the "all episodes" view, we have
                # to update all channels for selected episodes:
                if self.config.podcast_list_view_all and \
                        self.podcast_list_model.iter_is_first_row(iter):
                    urls = self.get_podcast_urls_from_selected_episodes()
                    self.podcast_list_model.update_by_urls(urls)
                else:
                    # Otherwise just update the selected row (a podcast)
                    self.podcast_list_model.update_by_filter_iter(iter)

                if self.config.podcast_list_sections:
                    self.podcast_list_model.update_sections()
        elif list_model_length == len(self.channels) and not force_update:
            # we can keep the model, but have to update some
            if urls is None:
                # still cheaper than reloading the whole list
                self.podcast_list_model.update_all()
            else:
                # ok, we got a bunch of urls to update
                self.podcast_list_model.update_by_urls(urls)
                if self.config.podcast_list_sections:
                    self.podcast_list_model.update_sections()
        else:
            if model and iter and select_url is None:
                # Get the URL of the currently-selected podcast
                select_url = model.get_value(iter, PodcastListModel.C_URL)

            # Update the podcast list model with new channels
            self.podcast_list_model.set_channels(self.db, self.config, self.channels)

            try:
                selected_iter = model.get_iter_first()
                # Find the previously-selected URL in the new
                # model if we have an URL (else select first)
                if select_url is not None:
                    pos = model.get_iter_first()
                    while pos is not None:
                        url = model.get_value(pos, PodcastListModel.C_URL)
                        if url == select_url:
                            selected_iter = pos
                            break
                        pos = model.iter_next(pos)

                if selected_iter is not None:
                    selection.select_iter(selected_iter)
                self.on_treeChannels_cursor_changed(self.treeChannels)
            except:
                logger.error('Cannot select podcast in list', exc_info=True)

    def on_episode_list_filter_changed(self, has_episodes):
        self.play_or_download()

    def update_episode_list_model(self):
        if self.channels and self.active_channel is not None:
            self.treeAvailable.get_selection().unselect_all()
            self.treeAvailable.scroll_to_point(0, 0)

            descriptions = self.config.episode_list_descriptions
            self.episode_list_model.replace_from_channel(self.active_channel, descriptions)
        else:
            self.episode_list_model.clear()

    @dbus.service.method(gpodder.dbus_interface)
    def offer_new_episodes(self, channels=None):
        new_episodes = self.get_new_episodes(channels)
        if new_episodes:
            self.new_episodes_show(new_episodes)
            return True
        return False

    def add_podcast_list(self, podcasts, auth_tokens=None):
        """Subscribe to a list of podcast given (title, url) pairs

        If auth_tokens is given, it should be a dictionary
        mapping URLs to (username, password) tuples."""

        if auth_tokens is None:
            auth_tokens = {}

        existing_urls = set(podcast.url for podcast in self.channels)

        # For a given URL, the desired title (or None)
        title_for_url = {}

        # Sort and split the URL list into five buckets
        queued, failed, existing, worked, authreq = [], [], [], [], []
        for input_title, input_url in podcasts:
            url = util.normalize_feed_url(input_url)

            # Check if it's a YouTube feed, and if we have an API key, auto-resolve the channel
            url = youtube.resolve_v3_url(url, self.config.youtube.api_key_v3)

            if url is None:
                # Fail this one because the URL is not valid
                failed.append(input_url)
            elif url in existing_urls:
                # A podcast already exists in the list for this URL
                existing.append(url)
                # XXX: Should we try to update the title of the existing
                # subscription from input_title here if it is different?
            else:
                # This URL has survived the first round - queue for add
                title_for_url[url] = input_title
                queued.append(url)
                if url != input_url and input_url in auth_tokens:
                    auth_tokens[url] = auth_tokens[input_url]

        error_messages = {}
        redirections = {}

        progress = ProgressIndicator(_('Adding podcasts'), \
                _('Please wait while episode information is downloaded.'), \
                parent=self.get_dialog_parent())

        def on_after_update():
            progress.on_finished()
            # Report already-existing subscriptions to the user
            if existing:
                title = _('Existing subscriptions skipped')
                message = _('You are already subscribed to these podcasts:') \
                     + '\n\n' + '\n'.join(cgi.escape(url) for url in existing)
                self.show_message(message, title, widget=self.treeChannels)

            # Report subscriptions that require authentication
            retry_podcasts = {}
            if authreq:
                for url in authreq:
                    title = _('Podcast requires authentication')
                    message = _('Please login to %s:') % (cgi.escape(url),)
                    success, auth_tokens = self.show_login_dialog(title, message)
                    if success:
                        retry_podcasts[url] = auth_tokens
                    else:
                        # Stop asking the user for more login data
                        retry_podcasts = {}
                        for url in authreq:
                            error_messages[url] = _('Authentication failed')
                            failed.append(url)
                        break

            # Report website redirections
            for url in redirections:
                title = _('Website redirection detected')
                message = _('The URL %(url)s redirects to %(target)s.') \
                        + '\n\n' + _('Do you want to visit the website now?')
                message = message % {'url': url, 'target': redirections[url]}
                if self.show_confirmation(message, title):
                    util.open_website(url)
                else:
                    break

            # Report failed subscriptions to the user
            if failed:
                title = _('Could not add some podcasts')
                message = _('Some podcasts could not be added to your list:') \
                     + '\n\n' + '\n'.join(cgi.escape('%s: %s' % (url, \
                        error_messages.get(url, _('Unknown')))) for url in failed)
                self.show_message(message, title, important=True)

            # Upload subscription changes to gpodder.net
            self.mygpo_client.on_subscribe(worked)

            # Fix URLs if mygpo has rewritten them
            self.rewrite_urls_mygpo()

            # If only one podcast was added, select it after the update
            if len(worked) == 1:
                url = worked[0]
            else:
                url = None

            # Update the list of subscribed podcasts
            self.update_podcast_list_model(select_url=url)

            # If we have authentication data to retry, do so here
            if retry_podcasts:
                podcasts = [(title_for_url.get(url), url)
                        for url in list(retry_podcasts.keys())]
                self.add_podcast_list(podcasts, retry_podcasts)
                # This will NOT show new episodes for podcasts that have
                # been added ("worked"), but it will prevent problems with
                # multiple dialogs being open at the same time ;)
                return

            # Offer to download new episodes
            episodes = []
            for podcast in self.channels:
                if podcast.url in worked:
                    episodes.extend(podcast.get_all_episodes())

            if episodes:
                episodes = list(Model.sort_episodes_by_pubdate(episodes, \
                        reverse=True))
                self.new_episodes_show(episodes, \
                        selected=[e.check_is_new() for e in episodes])


        @util.run_in_background
        def thread_proc():
            # After the initial sorting and splitting, try all queued podcasts
            length = len(queued)
            for index, url in enumerate(queued):
                title = title_for_url.get(url)
                progress.on_progress(float(index)/float(length))
                progress.on_message(title or url)
                try:
                    # The URL is valid and does not exist already - subscribe!
                    channel = self.model.load_podcast(url=url, create=True, \
                            authentication_tokens=auth_tokens.get(url, None), \
                            max_episodes=self.config.max_episodes_per_feed)

                    try:
                        username, password = util.username_password_from_url(url)
                    except ValueError as ve:
                        username, password = (None, None)

                    if title is not None:
                        # Prefer title from subscription source (bug 1711)
                        channel.title = title

                    if username is not None and channel.auth_username is None and \
                            password is not None and channel.auth_password is None:
                        channel.auth_username = username
                        channel.auth_password = password

                    channel.save()

                    self._update_cover(channel)
                except feedcore.AuthenticationRequired:
                    if url in auth_tokens:
                        # Fail for wrong authentication data
                        error_messages[url] = _('Authentication failed')
                        failed.append(url)
                    else:
                        # Queue for login dialog later
                        authreq.append(url)
                    continue
                except feedcore.WifiLogin as error:
                    redirections[url] = error.data
                    failed.append(url)
                    error_messages[url] = _('Redirection detected')
                    continue
                except Exception as e:
                    logger.error('Subscription error: %s', e, exc_info=True)
                    error_messages[url] = str(e)
                    failed.append(url)
                    continue

                assert channel is not None
                worked.append(channel.url)

            util.idle_add(on_after_update)

    def find_episode(self, podcast_url, episode_url):
        """Find an episode given its podcast and episode URL

        The function will return a PodcastEpisode object if
        the episode is found, or None if it's not found.
        """
        for podcast in self.channels:
            if podcast_url == podcast.url:
                for episode in podcast.get_all_episodes():
                    if episode_url == episode.url:
                        return episode

        return None

    def process_received_episode_actions(self):
        """Process/merge episode actions from gpodder.net

        This function will merge all changes received from
        the server to the local database and update the
        status of the affected episodes as necessary.
        """
        indicator = ProgressIndicator(_('Merging episode actions'), \
                _('Episode actions from gpodder.net are merged.'), \
                False, self.get_dialog_parent())

        while Gtk.events_pending():
            Gtk.main_iteration()

        self.mygpo_client.process_episode_actions(self.find_episode)

        indicator.on_finished()
        self.db.commit()

    def _update_cover(self, channel):
        if channel is not None:
            self.cover_downloader.request_cover(channel)

    def show_update_feeds_buttons(self):
        # Make sure that the buttons for updating feeds
        # appear - this should happen after a feed update
        self.hboxUpdateFeeds.hide()
        self.btnUpdateFeeds.show()
        self.update_action.set_enabled(True)
        self.update_channel_action.set_enabled(True)

    def on_btnCancelFeedUpdate_clicked(self, widget):
        if not self.feed_cache_update_cancelled:
            self.pbFeedUpdate.set_text(_('Cancelling...'))
            self.feed_cache_update_cancelled = True
            self.btnCancelFeedUpdate.set_sensitive(False)
        else:
            self.show_update_feeds_buttons()

    def update_feed_cache(self, channels=None,
                          show_new_episodes_dialog=True):
        if not util.connection_available():
            self.show_message(_('Please connect to a network, then try again.'),
                    _('No network connection'), important=True)
            return

        # Fix URLs if mygpo has rewritten them
        self.rewrite_urls_mygpo()

        if channels is None:
            # Only update podcasts for which updates are enabled
            channels = [c for c in self.channels if not c.pause_subscription]

        self.update_action.set_enabled(False)
        self.update_channel_action.set_enabled(False)

        self.feed_cache_update_cancelled = False
        self.btnCancelFeedUpdate.show()
        self.btnCancelFeedUpdate.set_sensitive(True)
        self.btnCancelFeedUpdate.set_image(Gtk.Image.new_from_icon_name('process-stop', Gtk.IconSize.BUTTON))
        self.hboxUpdateFeeds.show_all()
        self.btnUpdateFeeds.hide()

        count = len(channels)
        text = N_('Updating %(count)d feed...', 'Updating %(count)d feeds...', count) % {'count':count}

        self.pbFeedUpdate.set_text(text)
        self.pbFeedUpdate.set_fraction(0)

        @util.run_in_background
        def update_feed_cache_proc():
            updated_channels = []
            for updated, channel in enumerate(channels):
                if self.feed_cache_update_cancelled:
                    break

                def indicate_updating_podcast(channel):
                    d = {'podcast': channel.title, 'position': updated+1, 'total': count}
                    progression = _('Updating %(podcast)s (%(position)d/%(total)d)') % d
                    self.pbFeedUpdate.set_text(progression)

                try:
                    util.idle_add(indicate_updating_podcast, channel)
                    channel.update(max_episodes=self.config.max_episodes_per_feed)
                    self._update_cover(channel)
                except Exception as e:
                    d = {'url': cgi.escape(channel.url), 'message': cgi.escape(str(e))}
                    if d['message']:
                        message = _('Error while updating %(url)s: %(message)s')
                    else:
                        message = _('The feed at %(url)s could not be updated.')
                    self.notification(message % d, _('Error while updating feed'), widget=self.treeChannels)
                    logger.error('Error: %s', str(e), exc_info=True)

                updated_channels.append(channel)

                def update_progress(channel):
                    self.update_podcast_list_model([channel.url])

                    # If the currently-viewed podcast is updated, reload episodes
                    if self.active_channel is not None and \
                            self.active_channel == channel:
                        logger.debug('Updated channel is active, updating UI')
                        self.update_episode_list_model()

                    self.pbFeedUpdate.set_fraction(float(updated+1)/float(count))

                util.idle_add(update_progress, channel)

            def update_feed_cache_finish_callback():
                # Process received episode actions for all updated URLs
                self.process_received_episode_actions()

                # If we are currently viewing "All episodes", update its episode list now
                if self.active_channel is not None and \
                        getattr(self.active_channel, 'ALL_EPISODES_PROXY', False):
                    self.update_episode_list_model()

                if self.feed_cache_update_cancelled:
                    # The user decided to abort the feed update
                    self.show_update_feeds_buttons()

                # Only search for new episodes in podcasts that have been
                # updated, not in other podcasts (for single-feed updates)
                episodes = self.get_new_episodes([c for c in updated_channels])

                if self.config.downloads.chronological_order:
                    # download older episodes first
                    episodes = list(Model.sort_episodes_by_pubdate(episodes))

                if not episodes:
                    # Nothing new here - but inform the user
                    self.pbFeedUpdate.set_fraction(1.0)
                    self.pbFeedUpdate.set_text(_('No new episodes'))
                    self.feed_cache_update_cancelled = True
                    self.btnCancelFeedUpdate.show()
                    self.btnCancelFeedUpdate.set_sensitive(True)
                    self.update_action.set_enabled(True)
                    self.btnCancelFeedUpdate.set_image(Gtk.Image.new_from_icon_name('edit-clear', Gtk.IconSize.BUTTON))
                else:
                    count = len(episodes)
                    # New episodes are available
                    self.pbFeedUpdate.set_fraction(1.0)

                    if self.config.auto_download == 'download':
                        self.download_episode_list(episodes)
                        title = N_('Downloading %(count)d new episode.', 'Downloading %(count)d new episodes.', count) % {'count':count}
                        self.show_message(title, _('New episodes available'))
                    elif self.config.auto_download == 'queue':
                        self.download_episode_list_paused(episodes)
                        title = N_('%(count)d new episode added to download list.', '%(count)d new episodes added to download list.', count) % {'count':count}
                        self.show_message(title, _('New episodes available'))
                    else:
                        if (show_new_episodes_dialog and
                                self.config.auto_download == 'show'):
                            self.new_episodes_show(episodes, notification=True)
                        else: # !show_new_episodes_dialog or auto_download == 'ignore'
                            message = N_('%(count)d new episode available', '%(count)d new episodes available', count) % {'count':count}
                            self.pbFeedUpdate.set_text(message)

                    self.show_update_feeds_buttons()

            util.idle_add(update_feed_cache_finish_callback)

    def on_gPodder_delete_event(self, *args):
        """Called when the GUI wants to close the window
        Displays a confirmation dialog (and closes/hides gPodder)
        """

        if self.confirm_quit():
            self.close_gpodder()

        return True


    def confirm_quit(self):
        """Called when the GUI wants to close the window
        Displays a confirmation dialog
        """

        downloading = self.download_status_model.are_downloads_in_progress()

        if downloading:
            dialog = Gtk.MessageDialog(self.gPodder, Gtk.DialogFlags.MODAL, Gtk.MessageType.QUESTION, Gtk.ButtonsType.NONE)
            dialog.add_button(Gtk.STOCK_CANCEL, Gtk.ResponseType.CANCEL)
            quit_button = dialog.add_button(Gtk.STOCK_QUIT, Gtk.ResponseType.CLOSE)

            title = _('Quit gPodder')
            message = _('You are downloading episodes. You can resume downloads the next time you start gPodder. Do you want to quit now?')

            dialog.set_title(title)
            dialog.set_markup('<span weight="bold" size="larger">%s</span>\n\n%s'%(title, message))

            quit_button.grab_focus()
            result = dialog.run()
            dialog.destroy()

            return result == Gtk.ResponseType.CLOSE
        else:
            return True


    def close_gpodder(self):
        """ clean everything and exit properly
        """
        # Cancel any running background updates of the episode list model
        self.episode_list_model.background_update = None

        self.gPodder.hide()

        # Notify all tasks to to carry out any clean-up actions
        self.download_status_model.tell_all_tasks_to_quit()

        while Gtk.events_pending():
            Gtk.main_iteration()

        self.core.shutdown()
        
        self.application.remove_window(self.gPodder)

    def delete_episode_list(self, episodes, confirm=True, skip_locked=True,
            callback=None):
        if not episodes:
            return False

        if skip_locked:
            episodes = [e for e in episodes if not e.archive]

            if not episodes:
                title = _('Episodes are locked')
                message = _('The selected episodes are locked. Please unlock the episodes that you want to delete before trying to delete them.')
                self.notification(message, title, widget=self.treeAvailable)
                return False

        count = len(episodes)
        title = N_('Delete %(count)d episode?', 'Delete %(count)d episodes?', count) % {'count':count}
        message = _('Deleting episodes removes downloaded files.')

        if confirm and not self.show_confirmation(message, title):
            return False

        progress = ProgressIndicator(_('Deleting episodes'), \
                _('Please wait while episodes are deleted'), \
                parent=self.get_dialog_parent())

        def finish_deletion(episode_urls, channel_urls):
            progress.on_finished()

            # Episodes have been deleted - persist the database
            self.db.commit()

            self.update_episode_list_icons(episode_urls)
            self.update_podcast_list_model(channel_urls)
            self.play_or_download()

        @util.run_in_background
        def thread_proc():
            episode_urls = set()
            channel_urls = set()

            episodes_status_update = []
            for idx, episode in enumerate(episodes):
                progress.on_progress(idx/len(episodes))
                if not episode.archive or not skip_locked:
                    progress.on_message(episode.title)
                    episode.delete_from_disk()
                    episode_urls.add(episode.url)
                    channel_urls.add(episode.channel.url)
                    episodes_status_update.append(episode)

            # Notify the web service about the status update + upload
            if self.mygpo_client.can_access_webservice():
                self.mygpo_client.on_delete(episodes_status_update)
                self.mygpo_client.flush()

            if callback is None:
                util.idle_add(finish_deletion, episode_urls, channel_urls)
            else:
                util.idle_add(callback, episode_urls, channel_urls, progress)

        return True

    def on_itemRemoveOldEpisodes_activate(self, action, param):
        self.show_delete_episodes_window()

    def show_delete_episodes_window(self, channel=None):
        """Offer deletion of episodes

        If channel is None, offer deletion of all episodes.
        Otherwise only offer deletion of episodes in the channel.
        """
        columns = (
            ('markup_delete_episodes', None, None, _('Episode')),
        )

        msg_older_than = N_('Select older than %(count)d day', 'Select older than %(count)d days', self.config.episode_old_age)
        selection_buttons = {
                _('Select played'): lambda episode: not episode.is_new,
                _('Select finished'): lambda episode: episode.is_finished(),
                msg_older_than % {'count':self.config.episode_old_age}: lambda episode: episode.age_in_days() > self.config.episode_old_age,
        }

        instructions = _('Select the episodes you want to delete:')

        if channel is None:
            channels = self.channels
        else:
            channels = [channel]

        episodes = []
        for channel in channels:
            for episode in channel.get_episodes(gpodder.STATE_DOWNLOADED):
                # Disallow deletion of locked episodes that still exist
                if not episode.archive or not episode.file_exists():
                    episodes.append(episode)

        selected = [not e.is_new or not e.file_exists() for e in episodes]

        gPodderEpisodeSelector(self.main_window, title = _('Delete episodes'), instructions = instructions, \
                                episodes = episodes, selected = selected, columns = columns, \
                                stock_ok_button = 'edit-delete', callback = self.delete_episode_list, \
                                selection_buttons = selection_buttons, _config=self.config)

    def on_selected_episodes_status_changed(self):
        # The order of the updates here is important! When "All episodes" is
        # selected, the update of the podcast list model depends on the episode
        # list selection to determine which podcasts are affected. Updating
        # the episode list could remove the selection if a filter is active.
        self.update_podcast_list_model(selected=True)
        self.update_episode_list_icons(selected=True)
        self.db.commit()

    def mark_selected_episodes_new(self):
        for episode in self.get_selected_episodes():
            episode.mark_new()
        self.on_selected_episodes_status_changed()

    def mark_selected_episodes_old(self):
        for episode in self.get_selected_episodes():
            episode.mark_old()
        self.on_selected_episodes_status_changed()

    def on_item_toggle_played_activate(self, action, param):
        for episode in self.get_selected_episodes():
                episode.mark(is_played=episode.is_new)
        self.on_selected_episodes_status_changed()

    def on_item_toggle_lock_activate(self, widget, toggle=True, new_value=False):
        for episode in self.get_selected_episodes():
            if toggle:
                episode.mark(is_locked=not episode.archive)
            else:
                episode.mark(is_locked=new_value)
        self.on_selected_episodes_status_changed()

    def on_channel_toggle_lock_activate(self, widget, toggle=True, new_value=False):
        if self.active_channel is None:
            return

        self.active_channel.auto_archive_episodes = not self.active_channel.auto_archive_episodes
        self.active_channel.save()

        for episode in self.active_channel.get_all_episodes():
            episode.mark(is_locked=self.active_channel.auto_archive_episodes)

        self.update_podcast_list_model(selected=True)
        self.update_episode_list_icons(all=True)

    def on_itemUpdateChannel_activate(self, *params):
        if self.active_channel is None:
            title = _('No podcast selected')
            message = _('Please select a podcast in the podcasts list to update.')
            self.show_message( message, title, widget=self.treeChannels)
            return

        # Dirty hack to check for "All episodes" (see gpodder.gtkui.model)
        if getattr(self.active_channel, 'ALL_EPISODES_PROXY', False):
            self.update_feed_cache()
        else:
            self.update_feed_cache(channels=[self.active_channel])

    def on_itemUpdate_activate(self, action=None, param=None):
        # Check if we have outstanding subscribe/unsubscribe actions
        self.on_add_remove_podcasts_mygpo()

        if self.channels:
            self.update_feed_cache()
        else:
            def show_welcome_window():
                def on_show_example_podcasts(widget):
                    welcome_window.main_window.response(Gtk.ResponseType.CANCEL)
                    self.on_itemImportChannels_activate(None)

                def on_add_podcast_via_url(widget):
                    welcome_window.main_window.response(Gtk.ResponseType.CANCEL)
                    self.on_itemAddChannel_activate(None)

                def on_setup_my_gpodder(widget):
                    welcome_window.main_window.response(Gtk.ResponseType.CANCEL)
                    self.on_download_subscriptions_from_mygpo(None)

                welcome_window = gPodderWelcome(self.main_window,
                        center_on_widget=self.main_window,
                        on_show_example_podcasts=on_show_example_podcasts,
                        on_add_podcast_via_url=on_add_podcast_via_url,
                        on_setup_my_gpodder=on_setup_my_gpodder)

                welcome_window.main_window.run()
                welcome_window.main_window.destroy()

            util.idle_add(show_welcome_window)

    def download_episode_list_paused(self, episodes):
        self.download_episode_list(episodes, True)

    def download_episode_list(self, episodes, add_paused=False, force_start=False):
        enable_update = False

        if self.config.downloads.chronological_order:
            # Download episodes in chronological order (older episodes first)
            episodes = list(Model.sort_episodes_by_pubdate(episodes))

        for episode in episodes:
            logger.debug('Downloading episode: %s', episode.title)
            if not episode.was_downloaded(and_exists=True):
                task_exists = False
                for task in self.download_tasks_seen:
                    if episode.url == task.url:
                        task_exists = True
                        if task.status not in (task.DOWNLOADING, task.QUEUED):
                            if force_start:
                                self.download_queue_manager.force_start_task(task)
                            else:
                                self.download_queue_manager.queue_task(task)
                            enable_update = True
                            continue

                if task_exists:
                    continue

                try:
                    task = download.DownloadTask(episode, self.config)
                except Exception as e:
                    d = {'episode': episode.title, 'message': str(e)}
                    message = _('Download error while downloading %(episode)s: %(message)s')
                    self.show_message(message % d, _('Download error'), important=True)
                    logger.error('While downloading %s', episode.title, exc_info=True)
                    continue

                # New Task, we must wait on the GTK Loop
                self.download_status_model.register_task(task)
                def queue_task(task):
                    if add_paused:
                        task.status = task.PAUSED
                    else:
                        self.mygpo_client.on_download([task.episode])
                        if force_start:
                            self.download_queue_manager.force_start_task(task)
                        else:
                            self.download_queue_manager.queue_task(task)
                # Executes after task has been registered
                util.idle_add(queue_task, task)

                enable_update = True

        if enable_update:
            self.enable_download_list_update()

        # Flush updated episode status
        if self.mygpo_client.can_access_webservice():
            self.mygpo_client.flush()

    def cancel_task_list(self, tasks):
        if not tasks:
            return

        for task in tasks:
            if task.status in (task.QUEUED, task.DOWNLOADING):
                task.status = task.CANCELLED
            elif task.status == task.PAUSED:
                task.status = task.CANCELLED
                # Call run, so the partial file gets deleted
                task.run()

        self.update_episode_list_icons([task.url for task in tasks])
        self.play_or_download()

        # Update the tab title and downloads list
        self.update_downloads_list()

    def new_episodes_show(self, episodes, notification=False, selected=None):
        columns = (
            ('markup_new_episodes', None, None, _('Episode')),
        )

        instructions = _('Select the episodes you want to download:')

        if self.new_episodes_window is not None:
            self.new_episodes_window.main_window.destroy()
            self.new_episodes_window = None

        def download_episodes_callback(episodes):
            self.new_episodes_window = None
            self.download_episode_list(episodes)

        if selected is None:
            # Select all by default
            selected = [True]*len(episodes)

        self.new_episodes_window = gPodderEpisodeSelector(self.main_window, \
                title=_('New episodes available'), \
                instructions=instructions, \
                episodes=episodes, \
                columns=columns, \
                selected=selected, \
                stock_ok_button = 'gpodder-download', \
                callback=download_episodes_callback, \
                remove_callback=lambda e: e.mark_old(), \
                remove_action=_('Mark as old'), \
                remove_finished=self.episode_new_status_changed, \
                _config=self.config, \
                show_notification=False)

    def on_itemDownloadAllNew_activate(self, action, param):
        if not self.offer_new_episodes():
            self.show_message(_('Please check for new episodes later.'), \
                    _('No new episodes available'))

    def get_new_episodes(self, channels=None):
        return [e for c in channels or self.channels for e in
                [e for e in c.get_all_episodes() if e.check_is_new()]]

    def commit_changes_to_database(self):
        """This will be called after the sync process is finished"""
        self.db.commit()

    def on_itemShowToolbar_activate(self, action, param):
        state = action.get_state()
        self.config.show_toolbar = not state
        action.set_state(GLib.Variant.new_boolean(not state))

    def on_itemShowDescription_activate(self, action, param):
        state = action.get_state()
        self.config.episode_list_descriptions = not state
        action.set_state(GLib.Variant.new_boolean(not state))

    def on_item_view_hide_boring_podcasts_toggled(self, action, param):
        state = action.get_state()
        self.config.podcast_list_hide_boring = not state
        action.set_state(GLib.Variant.new_boolean(not state))
        self.apply_podcast_list_hide_boring()

    def on_item_view_episodes_changed(self, action, param):
        self.config.episode_list_view_mode = getattr(EpisodeListModel, param.get_string()) or EpisodeListModel.VIEW_ALL
        action.set_state(param)

        self.episode_list_model.set_view_mode(self.config.episode_list_view_mode)
        self.apply_podcast_list_hide_boring()

    def apply_podcast_list_hide_boring(self):
        if self.config.podcast_list_hide_boring:
<<<<<<< HEAD
           self.podcast_list_model.set_view_mode(self.config.episode_list_view_mode)
        else:
            self.podcast_list_model.set_view_mode(-1)
=======
            self.podcast_list_model.set_view_mode(self.config.episode_list_view_mode)

    def on_itemPreferences_activate(self, widget, *args):
        gPodderPreferences(self.main_window, \
                _config=self.config, \
                user_apps_reader=self.user_apps_reader, \
                parent_window=self.main_window, \
                mygpo_client=self.mygpo_client, \
                on_send_full_subscriptions=self.on_send_full_subscriptions, \
                on_itemExportChannels_activate=self.on_itemExportChannels_activate, \
                on_extension_enabled=self.on_extension_enabled, \
                on_extension_disabled=self.on_extension_disabled)

    def on_goto_mygpo(self, widget):
        self.mygpo_client.open_website()
>>>>>>> f7572331

    def on_download_subscriptions_from_mygpo(self, action=None):
        def after_login():
            title = _('Subscriptions on %(server)s') \
                    % {'server': self.config.mygpo.server}
            dir = gPodderPodcastDirectory(self.gPodder,
                                           _config=self.config,
                                           custom_title=title,
                                           add_podcast_list=self.add_podcast_list,
                                           hide_url_entry=True)

            url = self.mygpo_client.get_download_user_subscriptions_url()
            dir.download_opml_file(url)

        title = _('Login to gpodder.net')
        message = _('Please login to download your subscriptions.')

        def on_register_button_clicked():
            util.open_website('http://gpodder.net/register/')

        success, (root_url, username, password) = self.show_login_dialog(title, message,
                self.config.mygpo.server,
                self.config.mygpo.username, self.config.mygpo.password,
                register_callback=on_register_button_clicked,
                ask_server=True)
        if not success:
            return

        self.config.mygpo.server = root_url
        self.config.mygpo.username = username
        self.config.mygpo.password = password

        util.idle_add(after_login)

    def on_itemAddChannel_activate(self, action=None, param=None):
        self._add_podcast_dialog = gPodderAddPodcast(self.gPodder, \
                add_podcast_list=self.add_podcast_list)

    def on_itemEditChannel_activate(self, action, param=None):
        if self.active_channel is None:
            title = _('No podcast selected')
            message = _('Please select a podcast in the podcasts list to edit.')
            self.show_message( message, title, widget=self.treeChannels)
            return

        gPodderChannel(self.main_window,
                channel=self.active_channel,
                update_podcast_list_model=self.update_podcast_list_model,
                cover_downloader=self.cover_downloader,
                sections=set(c.section for c in self.channels),
                clear_cover_cache=self.podcast_list_model.clear_cover_cache,
                _config=self.config)

    def on_itemMassUnsubscribe_activate(self, action, param):
        columns = (
            ('title', None, None, _('Podcast')),
        )

        # We're abusing the Episode Selector for selecting Podcasts here,
        # but it works and looks good, so why not? -- thp
        gPodderEpisodeSelector(self.main_window, \
                title=_('Delete podcasts'), \
                instructions=_('Select the podcast you want to delete.'), \
                episodes=self.channels, \
                columns=columns, \
                size_attribute=None, \
                stock_ok_button=_('Delete'), \
                callback=self.remove_podcast_list, \
                _config=self.config)

    def remove_podcast_list(self, channels, confirm=True):
        if not channels:
            return

        if len(channels) == 1:
            title = _('Deleting podcast')
            info = _('Please wait while the podcast is deleted')
            message = _('This podcast and all its episodes will be PERMANENTLY DELETED.\r\nAre you sure you want to continue?')
        else:
            title = _('Deleting podcasts')
            info = _('Please wait while the podcasts are deleted')
            message = _('These podcasts and all their episodes will be PERMANENTLY DELETED.\r\nAre you sure you want to continue?')

        if confirm and not self.show_confirmation(message, title):
            return

        progress = ProgressIndicator(title, info, parent=self.get_dialog_parent())

        def finish_deletion(select_url):
            # Upload subscription list changes to the web service
            self.mygpo_client.on_unsubscribe([c.url for c in channels])

            # Re-load the channels and select the desired new channel
            self.update_podcast_list_model(select_url=select_url)
            progress.on_finished()

        @util.run_in_background
        def thread_proc():
            select_url = None

            for idx, channel in enumerate(channels):
                # Update the UI for correct status messages
                progress.on_progress(idx/len(channels))
                progress.on_message(channel.title)

                # Delete downloaded episodes
                channel.remove_downloaded()

                # cancel any active downloads from this channel
                for episode in channel.get_all_episodes():
                    if episode.downloading:
                        episode.download_task.cancel()

                if len(channels) == 1:
                    # get the URL of the podcast we want to select next
                    if channel in self.channels:
                        position = self.channels.index(channel)
                    else:
                        position = -1

                    if position == len(self.channels)-1:
                        # this is the last podcast, so select the URL
                        # of the item before this one (i.e. the "new last")
                        select_url = self.channels[position-1].url
                    else:
                        # there is a podcast after the deleted one, so
                        # we simply select the one that comes after it
                        select_url = self.channels[position+1].url

                # Remove the channel and clean the database entries
                channel.delete()

            # Clean up downloads and download directories
            common.clean_up_downloads()

            # The remaining stuff is to be done in the GTK main thread
            util.idle_add(finish_deletion, select_url)

    def on_itemRemoveChannel_activate(self, widget, *args):
        if self.active_channel is None:
            title = _('No podcast selected')
            message = _('Please select a podcast in the podcasts list to remove.')
            self.show_message( message, title, widget=self.treeChannels)
            return

        self.remove_podcast_list([self.active_channel])

    def get_opml_filter(self):
        filter = Gtk.FileFilter()
        filter.add_pattern('*.opml')
        filter.add_pattern('*.xml')
        filter.set_name(_('OPML files')+' (*.opml, *.xml)')
        return filter

    def on_item_import_from_file_activate(self, action, filename=None):
        if filename is None:
            dlg = Gtk.FileChooserDialog(title=_('Import from OPML'),
                    parent=self.main_window,
                    action=Gtk.FileChooserAction.OPEN)
            dlg.add_button(Gtk.STOCK_CANCEL, Gtk.ResponseType.CANCEL)
            dlg.add_button(Gtk.STOCK_OPEN, Gtk.ResponseType.OK)
            dlg.set_filter(self.get_opml_filter())
            response = dlg.run()
            filename = None
            if response == Gtk.ResponseType.OK:
                filename = dlg.get_filename()
            dlg.destroy()

        if filename is not None:
            dir = gPodderPodcastDirectory(self.gPodder, _config=self.config, \
                    custom_title=_('Import podcasts from OPML file'), \
                    add_podcast_list=self.add_podcast_list,
                    hide_url_entry=True)
            dir.download_opml_file(filename)

    def on_itemExportChannels_activate(self, widget, *args):
        if not self.channels:
            title = _('Nothing to export')
            message = _('Your list of podcast subscriptions is empty. Please subscribe to some podcasts first before trying to export your subscription list.')
            self.show_message(message, title, widget=self.treeChannels)
            return

        dlg = Gtk.FileChooserDialog(title=_('Export to OPML'), parent=self.gPodder, action=Gtk.FileChooserAction.SAVE)
        dlg.add_button(Gtk.STOCK_CANCEL, Gtk.ResponseType.CANCEL)
        dlg.add_button(Gtk.STOCK_SAVE, Gtk.ResponseType.OK)
        dlg.set_filter(self.get_opml_filter())
        response = dlg.run()
        if response == Gtk.ResponseType.OK:
            filename = dlg.get_filename()
            dlg.destroy()
            exporter = opml.Exporter( filename)
            if filename is not None and exporter.write(self.channels):
                count = len(self.channels)
                title = N_('%(count)d subscription exported', '%(count)d subscriptions exported', count) % {'count':count}
                self.show_message(_('Your podcast list has been successfully exported.'), title, widget=self.treeChannels)
            else:
                self.show_message( _('Could not export OPML to file. Please check your permissions.'), _('OPML export failed'), important=True)
        else:
            dlg.destroy()

    def on_itemImportChannels_activate(self, widget, *args):
        self._podcast_directory = gPodderPodcastDirectory(self.main_window,
                _config=self.config,
                add_podcast_list=self.add_podcast_list)

    def on_homepage_activate(self, widget, *args):
        util.open_website(gpodder.__url__)

    def check_for_updates(self, silent):
        """Check for updates and (optionally) show a message

        If silent=False, a message will be shown even if no updates are
        available (set silent=False when the check is manually triggered).
        """
        try:
            up_to_date, version, released, days = util.get_update_info()
        except Exception as e:
            if silent:
                logger.warn('Could not check for updates.', exc_info=True)
            else:
                title = _('Could not check for updates')
                message = _('Please try again later.')
                self.show_message(message, title, important=True)
            return

        if up_to_date and not silent:
            title = _('No updates available')
            message = _('You have the latest version of gPodder.')
            self.show_message(message, title, important=True)

        if not up_to_date:
            title = _('New version available')
            message = '\n'.join([
                _('Installed version: %s') % gpodder.__version__,
                _('Newest version: %s') % version,
                _('Release date: %s') % released,
                '',
                _('Download the latest version from gpodder.org?'),
            ])

            if self.show_confirmation(message, title):
                util.open_website('http://gpodder.org/downloads')

    def on_wNotebook_switch_page(self, notebook, page, page_num):
        if page_num == 0:
            self.play_or_download()
            # The message area in the downloads tab should be hidden
            # when the user switches away from the downloads tab
            if self.message_area is not None:
                self.message_area.hide()
                self.message_area = None
        else:
            self.toolDownload.set_sensitive(False)
            self.toolPlay.set_sensitive(False)
            self.toolCancel.set_sensitive(False)

    def on_treeChannels_row_activated(self, widget, path, *args):
        # double-click action of the podcast list or enter
        self.treeChannels.set_cursor(path)

    def on_treeChannels_cursor_changed(self, widget, *args):
        ( model, iter ) = self.treeChannels.get_selection().get_selected()

        if model is not None and iter is not None:
            old_active_channel = self.active_channel
            self.active_channel = model.get_value(iter, PodcastListModel.C_CHANNEL)

            if self.active_channel == old_active_channel:
                return

            # Dirty hack to check for "All episodes" (see gpodder.gtkui.model)
            if getattr(self.active_channel, 'ALL_EPISODES_PROXY', False):
               self.edit_channel_action.set_enabled(False)
            else:
               self.edit_channel_action.set_enabled(True)
        else:
            self.active_channel = None
            self.edit_channel_action.set_enabled(False)

        self.update_episode_list_model()

    def on_btnEditChannel_clicked(self, widget, *args):
        self.on_itemEditChannel_activate( widget, args)

    def get_podcast_urls_from_selected_episodes(self):
        """Get a set of podcast URLs based on the selected episodes"""
        return set(episode.channel.url for episode in \
                self.get_selected_episodes())

    def get_selected_episodes(self):
        """Get a list of selected episodes from treeAvailable"""
        selection = self.treeAvailable.get_selection()
        model, paths = selection.get_selected_rows()

        episodes = [model.get_value(model.get_iter(path), EpisodeListModel.C_EPISODE) for path in paths]
        episodes = [e for e in episodes if e is not None]
        return episodes

    def on_playback_selected_episodes(self, *params):
        self.playback_episodes(self.get_selected_episodes())

    def on_shownotes_selected_episodes(self, *params):
        episodes = self.get_selected_episodes()
        self.shownotes_object.toggle_pane_visibility(episodes)

    def on_download_selected_episodes(self, action_or_widget, param=None):
        episodes = self.get_selected_episodes()
        self.download_episode_list(episodes)
        self.update_episode_list_icons([episode.url for episode in episodes])
        self.play_or_download()

    def on_treeAvailable_row_activated(self, widget, path, view_column):
        """Double-click/enter action handler for treeAvailable"""
        self.on_shownotes_selected_episodes(widget)

    def restart_auto_update_timer(self):
        if self._auto_update_timer_source_id is not None:
            logger.debug('Removing existing auto update timer.')
            GObject.source_remove(self._auto_update_timer_source_id)
            self._auto_update_timer_source_id = None

        if self.config.auto_update_feeds and \
                self.config.auto_update_frequency:
            interval = 60*1000*self.config.auto_update_frequency
            logger.debug('Setting up auto update timer with interval %d.',
                    self.config.auto_update_frequency)
            self._auto_update_timer_source_id = GObject.timeout_add(\
                    interval, self._on_auto_update_timer)

    def _on_auto_update_timer(self):
        if not util.connection_available():
            logger.debug('Skipping auto update (no connection available)')
            return True

        logger.debug('Auto update timer fired.')
        self.update_feed_cache()

        # Ask web service for sub changes (if enabled)
        if self.mygpo_client.can_access_webservice():
            self.mygpo_client.flush()

        return True

    def on_treeDownloads_row_activated(self, widget, *args):
        # Use the standard way of working on the treeview
        selection = self.treeDownloads.get_selection()
        (model, paths) = selection.get_selected_rows()
        selected_tasks = [(Gtk.TreeRowReference.new(model, path), model.get_value(model.get_iter(path), 0)) for path in paths]

        for tree_row_reference, task in selected_tasks:
            if task.status in (task.DOWNLOADING, task.QUEUED):
                task.status = task.PAUSED
            elif task.status in (task.CANCELLED, task.PAUSED, task.FAILED):
                self.download_queue_manager.queue_task(task)
                self.enable_download_list_update()
            elif task.status == task.DONE:
                model.remove(model.get_iter(tree_row_reference.get_path()))

        self.play_or_download()

        # Update the tab title and downloads list
        self.update_downloads_list()

    def on_item_cancel_download_activate(self, *params):
        if self.wNotebook.get_current_page() == 0:
            selection = self.treeAvailable.get_selection()
            (model, paths) = selection.get_selected_rows()
            urls = [model.get_value(model.get_iter(path), \
                    self.episode_list_model.C_URL) for path in paths]
            selected_tasks = [task for task in self.download_tasks_seen \
                    if task.url in urls]
        else:
            selection = self.treeDownloads.get_selection()
            (model, paths) = selection.get_selected_rows()
            selected_tasks = [model.get_value(model.get_iter(path), \
                    self.download_status_model.C_TASK) for path in paths]
        self.cancel_task_list(selected_tasks)

    def on_btnCancelAll_clicked(self, widget, *args):
        self.cancel_task_list(self.download_tasks_seen)

    def on_btnDownloadedDelete_clicked(self, widget, *args):
        episodes = self.get_selected_episodes()
        if len(episodes) == 1:
            self.delete_episode_list(episodes, skip_locked=False)
        else:
            self.delete_episode_list(episodes)

    def on_key_press(self, widget, event):
        # Allow tab switching with Ctrl + PgUp/PgDown/Tab
        if event.get_state() & Gdk.ModifierType.CONTROL_MASK:
            current_page = self.wNotebook.get_current_page()
            if event.keyval in (Gdk.KEY_Page_Up,  Gdk.KEY_ISO_Left_Tab):
                if current_page == 0:
                    current_page = self.wNotebook.get_n_pages()
                self.wNotebook.set_current_page(current_page - 1)
                return True
            elif event.keyval in (Gdk.KEY_Page_Down, Gdk.KEY_Tab):
                if current_page == self.wNotebook.get_n_pages() - 1:
                    current_page = -1
                self.wNotebook.set_current_page(current_page + 1)
                return True
        elif event.keyval == Gdk.KEY_Delete:
            if isinstance(widget.get_focus(), Gtk.Entry):
                logger.debug("Entry has focus, ignoring Delete")
            else:
                self.main_window.activate_action('delete')
                return True

        return False

    def uniconify_main_window(self):
        if self.is_iconified():
            # We need to hide and then show the window in WMs like Metacity
            # or KWin4 to move the window to the active workspace
            # (see http://gpodder.org/bug/1125)
            self.gPodder.hide()
            self.gPodder.show()
            self.gPodder.present()

    def iconify_main_window(self):
        if not self.is_iconified():
            self.gPodder.iconify()

    @dbus.service.method(gpodder.dbus_interface)
    def show_gui_window(self):
        parent = self.get_dialog_parent()
        parent.present()

    @dbus.service.method(gpodder.dbus_interface)
    def subscribe_to_url(self, url):
        # Strip leading application protocol, so these URLs work:
        # gpodder://example.com/episodes.rss
        # gpodder:https://example.org/podcast.xml
        if url.startswith('gpodder:'):
            url = url[len('gpodder:'):]
            while url.startswith('/'):
                url = url[1:]

        self._add_podcast_dialog = gPodderAddPodcast(self.gPodder,
                add_podcast_list=self.add_podcast_list,
                preset_url=url)

    @dbus.service.method(gpodder.dbus_interface)
    def mark_episode_played(self, filename):
        if filename is None:
            return False

        for channel in self.channels:
            for episode in channel.get_all_episodes():
                fn = episode.local_filename(create=False, check_only=True)
                if fn == filename:
                    episode.mark(is_played=True)
                    self.db.commit()
                    self.update_episode_list_icons([episode.url])
                    self.update_podcast_list_model([episode.channel.url])
                    return True

        return False

    def extensions_podcast_update_cb(self, podcast):
        logger.debug('extensions_podcast_update_cb(%s)', podcast)
        self.update_feed_cache(channels=[podcast],
                show_new_episodes_dialog=False)

    def extensions_episode_download_cb(self, episode):
        logger.debug('extension_episode_download_cb(%s)', episode)
        self.download_episode_list(episodes=[episode])

    def on_sync_to_device_activate(self, widget, episodes=None, force_played=True):
        self.sync_ui = gPodderSyncUI(self.config, self.notification,
                self.main_window,
                self.show_confirmation,
                self.application.on_itemPreferences_activate,
                self.channels,
                self.download_status_model,
                self.download_queue_manager,
                self.enable_download_list_update,
                self.commit_changes_to_database,
                self.delete_episode_list)

        self.sync_ui.on_synchronize_episodes(self.channels, episodes, force_played)

    def on_update_youtube_subscriptions_activate(self, action, param):
        if not self.config.youtube.api_key_v3:
            if self.show_confirmation('\n'.join((_('Please register a YouTube API key and set it in the preferences.'),
                                                 _('Would you like to set up an API key now?'))), _('API key required')):
                self.application.on_itemPreferences_activate(self, None)
            return

        failed_urls = []
        migrated_users = []
        for podcast in self.channels:
            url, user = youtube.for_each_feed_pattern(lambda url, channel: (url, channel), podcast.url, (None, None))
            if url is not None and user is not None:
                try:
                    logger.info('Getting channels for YouTube user %s (%s)', user, url)
                    new_urls = youtube.get_channels_for_user(user, self.config.youtube.api_key_v3)
                    logger.debug('YouTube channels retrieved: %r', new_urls)

                    if len(new_urls) == 0 and youtube.get_youtube_id(url) is not None:
                        logger.info('No need to update %s', url)
                        continue

                    if len(new_urls) != 1:
                        failed_urls.append((url, _('No unique URL found')))
                        continue

                    new_url = new_urls[0]
                    if new_url in set(x.url for x in self.model.get_podcasts()):
                        failed_urls.append((url, _('Already subscribed')))
                        continue

                    logger.info('New feed location: %s => %s', url, new_url)
                    podcast.url = new_url
                    podcast.save()
                    migrated_users.append(user)
                except Exception as e:
                    logger.error('Exception happened while updating download list.', exc_info=True)
                    self.show_message(_('Make sure the API key is correct. Error: %(message)s') % {'message': str(e)},
                                      _('Error getting YouTube channels'), important=True)

        if migrated_users:
            self.show_message('\n'.join(migrated_users), _('Successfully migrated subscriptions'))
        elif not failed_urls:
            self.show_message(_('Subscriptions are up to date'))

        if failed_urls:
            self.show_message('\n'.join([_('These URLs failed:'), ''] + ['{0}: {1}'.format(url, message)
                                                                         for url, message in failed_urls]),
                              _('Could not migrate some subscriptions'), important=True)

    def on_extension_enabled(self, extension):
        if getattr(extension, 'on_ui_object_available', None) is not None:
            extension.on_ui_object_available('gpodder-gtk', self)
        if getattr(extension, 'on_ui_initialized', None) is not None:
            extension.on_ui_initialized(self.model,
                    self.extensions_podcast_update_cb,
                    self.extensions_episode_download_cb)
        self.inject_extensions_menu()

    def on_extension_disabled(self, extension):
        self.inject_extensions_menu()
<<<<<<< HEAD


class gPodderApplication(Gtk.Application):

    def __init__(self, options):
        Gtk.Application.__init__(self, application_id='org.gpodder.gpodder',
                         flags=Gio.ApplicationFlags.FLAGS_NONE)
        self.window = None
        self.options = options;
        self.connect('window-removed', self.on_window_removed)

    def create_actions(self):
        action = Gio.SimpleAction.new('about', None)
        action.connect('activate', self.on_about)
        self.add_action(action)

        action = Gio.SimpleAction.new('quit', None)
        action.connect('activate', self.on_quit)
        self.add_action(action)

        action = Gio.SimpleAction.new('wiki', None)
        action.connect('activate', self.on_wiki_activate)
        self.add_action(action)

        action = Gio.SimpleAction.new('preferences', None)
        action.connect('activate', self.on_itemPreferences_activate)
        self.add_action(action)

        action = Gio.SimpleAction.new('gotoMygpo', None)
        action.connect('activate', self.on_goto_mygpo)
        self.add_action(action)

        action = Gio.SimpleAction.new('checkForUpdates', None)
        action.connect('activate', self.on_check_for_updates_activate)
        self.add_action(action)


    def do_startup(self):
        Gtk.Application.do_startup(self)

        self.create_actions()

        builder = Gtk.Builder()
        builder.set_translation_domain(gpodder.textdomain)

        for ui_folder in gpodder.ui_folders:
            filename = os.path.join(ui_folder, 'gtk/menus.ui')
            if os.path.exists(filename):
                builder.add_from_file(filename)
                break

        menubar = builder.get_object('menubar')
        if menubar is None:
            logger.error('Cannot find gtk/menus.ui in %r, exiting' % gpodder.ui_folders)
            sys.exit(1)

        self.menu_view_columns = builder.get_object('menuViewColumns')
        self.set_menubar(menubar)

        self.set_app_menu(builder.get_object('app-menu'))

        for i in range(EpisodeListModel.PROGRESS_STEPS + 1):
           pixbuf = draw_cake_pixbuf(i /
                   EpisodeListModel.PROGRESS_STEPS)
           icon_name = 'gpodder-progress-%d' % i
           Gtk.IconTheme.add_builtin_icon(icon_name, pixbuf.get_width(), pixbuf)
    
        Gtk.Window.set_default_icon_name('gpodder')
        #Gtk.AboutDialog.set_url_hook(lambda dlg, link, data: util.open_website(link), None)
    
        try:
           dbus_main_loop = dbus.glib.DBusGMainLoop(set_as_default=True)
           gpodder.dbus_session_bus = dbus.SessionBus(dbus_main_loop)
    
           self.bus_name = dbus.service.BusName(gpodder.dbus_bus_name, bus=gpodder.dbus_session_bus)
        except dbus.exceptions.DBusException as dbe:
           logger.warn('Cannot get "on the bus".', exc_info=True)
           dlg = Gtk.MessageDialog(None, Gtk.DialogFlags.MODAL, Gtk.MessageType.ERROR, \
                   Gtk.ButtonsType.CLOSE, _('Cannot start gPodder'))
           dlg.format_secondary_markup(_('D-Bus error: %s') % (str(dbe),))
           dlg.set_title('gPodder')
           dlg.run()
           dlg.destroy()
           sys.exit(0)
    

    def do_activate(self):
        # We only allow a single window and raise any existing ones
        if not self.window:
            # Windows are associated with the application
            # when the last one is closed the application shuts down
            self.window = gPodder(self, self.bus_name, core.Core(UIConfig, model_class=Model), self.options)
        
            if gpodder.ui.osx:
               from gpodder.gtkui import macosx
        
               # Handle "subscribe to podcast" events from firefox
               macosx.register_handlers(self.window)
        
        self.window.gPodder.present()


    def on_about(self, action, param):
        dlg = Gtk.Dialog(_('About gPodder'), self.window.gPodder, \
                Gtk.DialogFlags.MODAL)
        dlg.add_button(Gtk.STOCK_CLOSE, Gtk.ResponseType.OK).show()
        dlg.set_resizable(False)

        bg = Gtk.Box(orientation=Gtk.Orientation.HORIZONTAL, spacing=6)
        pb = GdkPixbuf.Pixbuf.new_from_file_at_size(gpodder.icon_file, 160, 160)
        bg.pack_start(Gtk.Image.new_from_pixbuf(pb), False, False, 0)
        vb = Gtk.Box(orientation=Gtk.Orientation.VERTICAL, spacing=6)
        label = Gtk.Label()
        label.set_alignment(0, 0.5)
        label.set_markup('\n'.join(x.strip() for x in """
        <b>gPodder {version} ({date})</b>
        <i>"{relname}"</i>

        {copyright}
        License: {license}

        <a href="{url}">Website</a> · <a href="{donate_url}">Donate</a> · <a href="{bugs_url}">Bug Tracker</a>
        """.format(version=gpodder.__version__,
                   date=gpodder.__date__,
                   relname=gpodder.__relname__,
                   copyright=gpodder.__copyright__,
                   license=gpodder.__license__,
                   donate_url='http://gpodder.org/donate',
                   bugs_url='https://github.com/gpodder/gpodder/issues',
                   url=cgi.escape(gpodder.__url__)).strip().split('\n')))

        vb.pack_start(label, False, False, 0)
        bg.pack_start(vb, False, False, 0)
        bg.pack_start(Gtk.Label(), False, False, 0)

        dlg.vbox.pack_start(bg, False, False, 0)
        dlg.connect('response', lambda dlg, response: dlg.destroy())

        dlg.vbox.show_all()
=======
>>>>>>> f7572331

        dlg.run()

    def on_quit(self, *args):
        self.window.on_gPodder_delete_event()

    def on_window_removed(self, *args):
        self.quit()

    def on_wiki_activate(self, action, param):
        util.open_website('http://gpodder.org/wiki/User_Manual')

    def on_itemPreferences_activate(self, action, param=None):
        gPodderPreferences(self.window.gPodder, \
                _config=self.window.config, \
                user_apps_reader=self.window.user_apps_reader, \
                parent_window=self.window.main_window, \
                mygpo_client=self.window.mygpo_client, \
                on_send_full_subscriptions=self.window.on_send_full_subscriptions, \
                on_itemExportChannels_activate=self.window.on_itemExportChannels_activate, \
                on_extension_enabled=self.on_extension_enabled,
                on_extension_disabled=self.on_extension_disabled)

    def on_goto_mygpo(self, action, param):
        self.window.mygpo_client.open_website()

    def on_check_for_updates_activate(self, action, param):
        self.window.check_for_updates(silent=False)

    def on_extension_enabled(self, extension):
        self.window.on_extension_enabled(extension)

    def on_extension_disabled(self, extension):
        self.window.on_extension_disabled(extension)


def main(options=None):
    GObject.set_application_name('gPodder')

    gp = gPodderApplication(options)
    gp.run()
    sys.exit(0)
<|MERGE_RESOLUTION|>--- conflicted
+++ resolved
@@ -114,15 +114,9 @@
         self.db = self.core.db
         self.model = self.core.model
         self.options = options
-<<<<<<< HEAD
         self.extensions_menu = None
         self.extensions_actions = []
         BuilderWidget.__init__(self, None, _builder_expose={'app': app})
-=======
-        self.extensions_merge_ids = []
-        self.extensions_actions = []
-        BuilderWidget.__init__(self, None)
->>>>>>> f7572331
 
     def new(self):
         gpodder.user_extensions.on_ui_object_available('gpodder-gtk', self)
@@ -267,7 +261,6 @@
                 self.config.software_update.last_check = int(time.time())
                 self.check_for_updates(silent=True)
 
-<<<<<<< HEAD
 
     def create_actions(self):
         g = self.gPodder
@@ -383,15 +376,12 @@
         action.connect('activate', self.on_update_youtube_subscriptions_activate)
         g.add_action(action)
 
-=======
->>>>>>> f7572331
     def inject_extensions_menu(self):
         """
         Update Extras/Extensions menu.
         Called at startup and when en/dis-abling extenstions.
         """
         def gen_callback(label, callback):
-<<<<<<< HEAD
             return lambda action, param: callback()
 
         for a in self.extensions_actions:
@@ -421,30 +411,6 @@
                 self.gPodder.add_action(action)
                 itm = Gio.MenuItem.new(label, 'win.' + action_id)
                 self.extensions_menu.append_item(itm)
-=======
-            return lambda widget: callback()
-
-        for action in self.extensions_actions:
-            self.actiongroup1.remove_action(action)
-        self.extensions_actions = []
-        uimanager = self.uimanager1
-        for merge_id in self.extensions_merge_ids:
-            uimanager.remove_ui(merge_id)
-        self.extensions_merge_ids = []
-
-        extension_entries = gpodder.user_extensions.on_create_menu()
-        if extension_entries:
-            for i, (label, callback) in enumerate(extension_entries):
-                action_id = "ext.action_%d" % i
-                action = gtk.Action(action_id, label, label, None)
-                action.connect('activate', gen_callback(label, callback))
-                self.actiongroup1.add_action(action)
-                self.extensions_actions.append(action)
-
-                merge_id = uimanager.new_merge_id()
-                uimanager.add_ui(merge_id, "ui/mainMenu/menuExtras", action_id, action_id, gtk.UI_MANAGER_MENUITEM, False)
-                self.extensions_merge_ids.append(merge_id)
->>>>>>> f7572331
 
     def find_partial_downloads(self):
         def start_progress_callback(count):
@@ -3080,27 +3046,9 @@
 
     def apply_podcast_list_hide_boring(self):
         if self.config.podcast_list_hide_boring:
-<<<<<<< HEAD
            self.podcast_list_model.set_view_mode(self.config.episode_list_view_mode)
         else:
             self.podcast_list_model.set_view_mode(-1)
-=======
-            self.podcast_list_model.set_view_mode(self.config.episode_list_view_mode)
-
-    def on_itemPreferences_activate(self, widget, *args):
-        gPodderPreferences(self.main_window, \
-                _config=self.config, \
-                user_apps_reader=self.user_apps_reader, \
-                parent_window=self.main_window, \
-                mygpo_client=self.mygpo_client, \
-                on_send_full_subscriptions=self.on_send_full_subscriptions, \
-                on_itemExportChannels_activate=self.on_itemExportChannels_activate, \
-                on_extension_enabled=self.on_extension_enabled, \
-                on_extension_disabled=self.on_extension_disabled)
-
-    def on_goto_mygpo(self, widget):
-        self.mygpo_client.open_website()
->>>>>>> f7572331
 
     def on_download_subscriptions_from_mygpo(self, action=None):
         def after_login():
@@ -3644,7 +3592,6 @@
 
     def on_extension_disabled(self, extension):
         self.inject_extensions_menu()
-<<<<<<< HEAD
 
 
 class gPodderApplication(Gtk.Application):
@@ -3784,8 +3731,6 @@
         dlg.connect('response', lambda dlg, response: dlg.destroy())
 
         dlg.vbox.show_all()
-=======
->>>>>>> f7572331
 
         dlg.run()
 
