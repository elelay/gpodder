--- conflicted
+++ resolved
@@ -36,21 +36,6 @@
 from gpodder.gtkui.draw import draw_text_box_centered
 
 
-<<<<<<< HEAD
-try:
-    from gi.repository import WebKit
-    webview_signals = GObject.signal_list_names(WebKit.WebView)
-    if 'navigation-policy-decision-requested' in webview_signals:
-        have_webkit = True
-    else:
-        logger.warn('Your WebKit is too old (gPodder bug 1001).')
-        have_webkit = False
-except ImportError:
-    have_webkit = False
-
-
-=======
->>>>>>> e08efd28
 class gPodderShownotes:
     def __init__(self, shownotes_pane):
         self.shownotes_pane = shownotes_pane
@@ -129,18 +114,12 @@
         self.text_view.set_wrap_mode(Gtk.WrapMode.WORD_CHAR)
         self.text_view.set_border_width(10)
         self.text_view.set_editable(False)
-<<<<<<< HEAD
+        self.text_view.connect('button-release-event', self.on_button_release)
+        self.text_view.connect('key-press-event', self.on_key_press)
         self.text_buffer = Gtk.TextBuffer()
         self.text_buffer.create_tag('heading', scale=1.3, weight=Pango.Weight.BOLD)
         self.text_buffer.create_tag('subheading', scale=0.9)
-=======
-        self.text_view.connect('button-release-event', self.on_button_release)
-        self.text_view.connect('key-press-event', self.on_key_press)
-        self.text_buffer = gtk.TextBuffer()
-        self.text_buffer.create_tag('heading', scale=pango.SCALE_LARGE, weight=pango.WEIGHT_BOLD)
-        self.text_buffer.create_tag('subheading', scale=pango.SCALE_SMALL)
-        self.text_buffer.create_tag('hyperlink', foreground="#0000FF", underline=pango.UNDERLINE_SINGLE)
->>>>>>> e08efd28
+        self.text_buffer.create_tag('hyperlink', foreground="#0000FF", underline=Pango.Underline.SINGLE)
         self.text_view.set_buffer(self.text_buffer)
         self.text_view.modify_bg(Gtk.StateType.NORMAL,
                 Gdk.color_parse('#ffffff'))
@@ -170,30 +149,11 @@
             self.activate_links()
 
     def on_key_press(self, widget, event):
-        if gtk.gdk.keyval_name(event.keyval) == 'Return':
+        if event.keyval == Gdk.KEY_Return:
             self.activate_links()
             return True
 
-<<<<<<< HEAD
-    def init(self):
-        self.html_view = WebKit.WebView()
-        self.html_view.connect('navigation-policy-decision-requested',
-                self._navigation_policy_decision)
-        self.html_view.load_html_string('', '')
-        return self.html_view
-
-    def _navigation_policy_decision(self, wv, fr, req, action, decision):
-        REASON_LINK_CLICKED, REASON_OTHER = 0, 5
-        if action.get_reason() == REASON_LINK_CLICKED:
-            util.open_website(req.get_uri())
-            decision.ignore()
-        elif action.get_reason() == REASON_OTHER:
-            decision.use()
-        else:
-            decision.ignore()
-=======
         return False
->>>>>>> e08efd28
 
     def activate_links(self):
         if self.text_buffer.get_selection_bounds() == ():
